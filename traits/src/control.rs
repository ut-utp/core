--- conflicted
+++ resolved
@@ -12,55 +12,25 @@
 use crate::peripherals::pwm::{PwmPinArr, PwmState};
 use crate::peripherals::timers::{TimerArr, TimerState};
 use core::future::Future;
-<<<<<<< HEAD
-use lc3_isa::{Addr, Word};
+use lc3_isa::{Addr, Reg, Word, PSR};
 use serde::{Deserialize, Serialize};
-=======
-use lc3_isa::{Addr, Reg, Word, PSR};
->>>>>>> 77e46454
 
 pub const MAX_BREAKPOINTS: usize = 10;
 pub const MAX_MEMORY_WATCHES: usize = 10;
 
-<<<<<<< HEAD
-#[derive(Debug, Copy, Clone, PartialEq, Eq, PartialOrd, Ord, Serialize, Deserialize)]
-=======
-#[derive(Debug, Copy, Clone)]
->>>>>>> 77e46454
+#[derive(Debug, Copy, Clone, PartialEq, Eq, PartialOrd, Ord)]
+#[derive(Serialize, Deserialize)]
 pub enum Event {
     Breakpoint { addr: Addr },
     MemoryWatch { addr: Addr, data: Word },
     Interrupted, // If we get paused or stepped, this is returned.
 }
 
-<<<<<<< HEAD
-#[derive(Debug, Copy, Clone, PartialEq, Eq, PartialOrd, Ord, Serialize, Deserialize)]
+#[derive(Debug, Copy, Clone, PartialEq, Eq, PartialOrd, Ord)]
+#[derive(Serialize, Deserialize)]
 pub enum State {
     Paused,
     RunningUntilEvent,
-}
-
-// TODO: derive macro to give us:
-//   - an iterator through all the variants
-//   - a const function with the number of variants (`Reg::num_variants()`)
-#[derive(Debug, Copy, Clone, PartialEq, Eq, PartialOrd, Ord, Serialize, Deserialize)]
-pub enum Reg {
-    R0,
-    R1,
-    R2,
-    R3,
-    R4,
-    R5,
-    R6,
-    R7,
-    PSR,
-=======
-#[derive(Debug, Copy, Clone)]
-pub enum State {
-    Paused,
-    RunningUntilEvent,
-    Halted,
->>>>>>> 77e46454
 }
 
 pub trait Control {
@@ -118,17 +88,6 @@
 
     // I/O Access:
     // TODO!! Does the state/reading separation make sense?
-<<<<<<< HEAD
-    // fn get_gpio_states();
-    // fn get_gpio_reading();
-    // fn get_adc_states();
-    // fn get_adc_reading();
-    // fn get_timer_states();
-    // fn get_timer_config();
-    // fn get_pwm_states();
-    // fn get_pwm_config();
-    // fn get_clock();
-=======
     fn get_gpio_states(&self) -> GpioPinArr<GpioState>;
     fn get_gpio_reading(&self) -> GpioPinArr<Result<bool, GpioReadError>>;
     fn get_adc_states(&self) -> AdcPinArr<AdcState>;
@@ -138,7 +97,6 @@
     fn get_pwm_states(&self) -> PwmPinArr<PwmState>;
     fn get_pwm_config(&self) -> PwmPinArr<u8>;
     fn get_clock(&self) -> Word;
->>>>>>> 77e46454
 
     // So with some of these functions that are basically straight wrappers over their Memory/Peripheral trait counterparts,
     // we have a bit of a choice. We can make Control a super trait of those traits so that we can have default impls of said
