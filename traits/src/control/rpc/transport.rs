//! Traits and types for control's *transport* layer.
//!
//! TODO!

use crate::control::{Identifier, Version, version_from_crate};

use core::fmt::Debug;

pub trait Transport<SendFormat, RecvFormat> {
    type RecvErr: Debug;
    type SendErr: Debug;

    const ID: Identifier;
    const VER: Version;

    fn send(&self, message: SendFormat) -> Result<(), Self::SendErr>;

    // Err if no messages were sent, Some(message) otherwise.
    //
    // TODO: make this Res<Opt<Recv>, Err>!
    fn get(&self) -> Result<RecvFormat, Self::RecvErr>; // TODO: should this be wrapped in a Result?

<<<<<<< HEAD
    /// Note: implementations of this method must *not* block.
    ///
    /// [`Device`](crate::control::rpc::Device)'s [step method](crate::control::rpc::Device::step)
    /// calls this function which is also where progress that isn't tied to
    /// messages is made (i.e. stepping while a `RunUntilEvent` request is
    /// active). If this function were to block, all progress would be tied to
    /// receiving messages and `run_until_event` would cease to work.
    // None if no messages were sent, Some(message) otherwise.
    fn get(&self) -> Option<RecvFormat>; // TODO: should this be wrapped in a Result?
=======
    // Number of invalid/discarded messages.
    fn num_get_errors(&self) -> u64 { 0 }
>>>>>>> 011074f5
}

using_std! {
    use std::sync::mpsc::{Sender, Receiver, SendError, TryRecvError};

    pub struct MpscTransport<SendFormat: Debug, RecvFormat: Debug> {
        tx: Sender<SendFormat>,
        rx: Receiver<RecvFormat>,
    }

    impl<Send: Debug, Recv: Debug> Transport<Send, Recv> for MpscTransport<Send, Recv> {
        type RecvErr = TryRecvError;
        type SendErr = SendError<Send>;

        const ID: Identifier = Identifier::new_from_str_that_crashes_on_invalid_inputs("MPSC");
        const VER: Version = version_from_crate!();

        fn send(&self, message: Send) -> Result<(), Self::SendErr> {
            log::trace!("SENT: {:?}", message);
            self.tx.send(message)
        }

        fn get(&self) -> Result<Recv, Self::RecvErr> {
            let res = self.rx.try_recv();

            if let Ok(ref m) = res {
                log::trace!("GOT: {:?}", m);
            }

<<<<<<< HEAD
            // this breaks `run_until_event`!!
            // This is because calls to Device::step (where progress is made)
            // can't happen anymore if we block here since tick calls this
            // function.
            //
            // This is unfortunate because we probably do want blocking calls on
            // the controller side. Foruntately, it's unlikely to spend much
            // time spinning on responses under normal use.
            //
=======
            res

            // TODO(fix): this breaks `run_until_event`!!
>>>>>>> 011074f5
            // Going to use this blocking variant for now even though it is likely to
            // result in worse performance for huge amounts of messages
            // let m = self.rx.recv().ok();
            // log::trace!("GOT: {:?}", m);
            // m
        }
    }

    fn mpsc_transport_pair<S: Debug, R: Debug>() -> (MpscTransport<S, R>, MpscTransport<R, S>) {
        let (tx_h, rx_h) = std::sync::mpsc::channel(); // S
        let (tx_d, rx_d) = std::sync::mpsc::channel(); // R

        let host_channel = MpscTransport { tx: tx_h, rx: rx_d };
        let device_channel = MpscTransport { tx: tx_d, rx: rx_h };

        (host_channel, device_channel)
    }

    impl<S: Debug, R: Debug> MpscTransport<S, R> {
        pub fn new() -> (MpscTransport<S, R>, MpscTransport<R, S>) {
            mpsc_transport_pair()
        }
    }
}<|MERGE_RESOLUTION|>--- conflicted
+++ resolved
@@ -15,12 +15,7 @@
 
     fn send(&self, message: SendFormat) -> Result<(), Self::SendErr>;
 
-    // Err if no messages were sent, Some(message) otherwise.
-    //
-    // TODO: make this Res<Opt<Recv>, Err>!
-    fn get(&self) -> Result<RecvFormat, Self::RecvErr>; // TODO: should this be wrapped in a Result?
 
-<<<<<<< HEAD
     /// Note: implementations of this method must *not* block.
     ///
     /// [`Device`](crate::control::rpc::Device)'s [step method](crate::control::rpc::Device::step)
@@ -28,12 +23,14 @@
     /// messages is made (i.e. stepping while a `RunUntilEvent` request is
     /// active). If this function were to block, all progress would be tied to
     /// receiving messages and `run_until_event` would cease to work.
-    // None if no messages were sent, Some(message) otherwise.
-    fn get(&self) -> Option<RecvFormat>; // TODO: should this be wrapped in a Result?
-=======
+    ///
+    /// Err if no messages were sent, Some(message) otherwise.
+    //
+    // TODO: make this Res<Opt<Recv>, Err>!
+    fn get(&self) -> Result<RecvFormat, Self::RecvErr>; // TODO: should this be wrapped in a Result?
+
     // Number of invalid/discarded messages.
     fn num_get_errors(&self) -> u64 { 0 }
->>>>>>> 011074f5
 }
 
 using_std! {
@@ -63,7 +60,6 @@
                 log::trace!("GOT: {:?}", m);
             }
 
-<<<<<<< HEAD
             // this breaks `run_until_event`!!
             // This is because calls to Device::step (where progress is made)
             // can't happen anymore if we block here since tick calls this
@@ -73,11 +69,7 @@
             // the controller side. Foruntately, it's unlikely to spend much
             // time spinning on responses under normal use.
             //
-=======
-            res
 
-            // TODO(fix): this breaks `run_until_event`!!
->>>>>>> 011074f5
             // Going to use this blocking variant for now even though it is likely to
             // result in worse performance for huge amounts of messages
             // let m = self.rx.recv().ok();
