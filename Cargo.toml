--- conflicted
+++ resolved
@@ -1,4 +1,4 @@
-<<<<<<< HEAD
+
 [package]
 name = "prototype"
 version = "0.1.0"
@@ -9,14 +9,18 @@
 [dependencies]
 prost = "0.5"
 bytes = "0.4"
-futures="0.1"
+#futures="0.1"
 rand = "0.5.0"
 serde = { version = "1.0", features = ["derive"] }
 serde_json = "1.0"
 tokio-serial = "3.3"
 tm4c123x-hal = "0.9.2"
-
-
+lc3-tui ={ path = "tui" }
+lc3-traits ={ path = "traits" }
+#lc3-shims ={ path = "shims" }
+futures-preview = "=0.3.0-alpha.17"
+lc3-macros ={ path = "macros" }
+lc3-isa ={ path = "isa" }
 [features]
 
 shims = []
@@ -32,7 +36,7 @@
 
 [build-dependencies]
 prost-build = { version = "0.4"  }
-=======
+
 [workspace]
 
 members = [
@@ -45,4 +49,3 @@
 ]
 
 # TODO: publish all w/CI (check versions match?)
->>>>>>> deca0c04
