--- conflicted
+++ resolved
@@ -3,21 +3,14 @@
 members = [
     "isa",
     "traits",
-<<<<<<< HEAD
     "shims",
-=======
->>>>>>> 011074f5
     "baseline-sim",
     "shims",
     "macros",
     "os",
-<<<<<<< HEAD
     "application-support",
     "test-infrastructure",
-=======
-    "tui", # TODO: spin off
     "device-support" # TODO: spin off
->>>>>>> 011074f5
 ]
 exclude = [ "misc/lc3-tm4c", "misc/serial" ] # TODO: remove
 
