--- conflicted
+++ resolved
@@ -13,9 +13,5 @@
 
 #[test]
 fn os_size() {
-<<<<<<< HEAD
     with_larger_stack(|| assert_eq!(OS.into_iter().count(), 0x0524));
-=======
-    with_larger_stack(None, || assert_eq!(OS.into_iter().count(), 0x04F9));
->>>>>>> 4513bcb0
 }