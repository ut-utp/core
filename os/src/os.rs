--- conflicted
+++ resolved
@@ -1,12 +1,8 @@
 //! (TODO!)
 
-<<<<<<< HEAD
-use super::{ERROR_ON_ACV_SETTING_ADDR, USER_PROG_START_ADDR};
+use super::{ERROR_ON_ACV_SETTING_ADDR, USER_PROG_START_ADDR, traps as t};
 use super::{OS_DEFAULT_STARTING_SP, OS_STARTING_SP_ADDR};
-=======
-use super::{ERROR_ON_ACV_SETTING_ADDR, USER_PROG_START_ADDR, traps as t};
-
->>>>>>> 4513bcb0
+
 use lc3_isa::util::{AssembledProgram, MemoryDump};
 use lc3_isa::{Word, OS_START_ADDR};
 use lc3_baseline_sim::{KBSR_ADDR, KBDR_ADDR, DSR_ADDR, DDR_ADDR};
@@ -1360,20 +1356,14 @@
             ADD R6, R6, #2;
             RTI;
 
-        // Reads and returns mode of PWM pin
+        // Reads and returns period of PWM pin
         // R0 = PWM pin to read from
         // -> R0 = mode of PWM pin
-<<<<<<< HEAD
-        @TRAP_READ_PWM_MODE
+        @TRAP_READ_PWM_PERIOD
             ADD R6, R6, #-2;                // Save R4, R7 on stack
             STR R4, R6, #1;
             STR R7, R6, #0;
 
-=======
-        @TRAP_READ_PWM_PERIOD
-          ST R4, @OS_R4;
-            ST R7, @OS_R7;
->>>>>>> 4513bcb0
             AND R4, R4, #0;                 // Set R4 to # of PWM pins
             ADD R4, R4, #lc3_traits::peripherals::pwm::PwmPin::NUM_PINS as i16;
             JSR @CHECK_OUT_OF_BOUNDS;
@@ -1383,16 +1373,11 @@
             ADD R4, R4, R0;                 // Calculate pin address offset by doubling pin number
             ADD R4, R4, R0;                 // R3 contains control address of pin number in R0
             LDR R0, R4, #0;                 // Reads mode from pin into R0
-<<<<<<< HEAD
-        @SKIP_READ_PWM_MODE
+
+        @SKIP_READ_PWM_PERIOD
             LDR R7, R6, #0;                 // Restore R4, R7
             LDR R4, R6, #1;
             ADD R6, R6, #2;
-=======
-        @SKIP_READ_PWM_PERIOD
-            LD R4, @OS_R4;
-            LD R7, @OS_R7;
->>>>>>> 4513bcb0
             RTI;
 
         // Reads and returns data from PWM pin
@@ -1442,20 +1427,14 @@
             ADD R6, R6, #2;
             RET;
 
-        // Writes data to TIMER pin
+        // Writes period to TIMER pin
         // R0 = TIMER pin to write to
         // R1 = data to write
-<<<<<<< HEAD
-        @WRITE_TIMER_DATA
+        @WRITE_TIMER_PERIOD
             ADD R6, R6, #-2;                // Save R4, R7 on stack
             STR R4, R6, #1;
             STR R7, R6, #0;
 
-=======
-        @WRITE_TIMER_PERIOD
-            ST R4, @OS_R4;
-            ST R7, @OS_R7;
->>>>>>> 4513bcb0
             AND R4, R4, #0;                 // Set R4 to # of timers
             ADD R4, R4, #lc3_traits::peripherals::timers::TimerId::NUM_TIMERS as i16;
             JSR @CHECK_OUT_OF_BOUNDS;
@@ -1466,16 +1445,10 @@
             ADD R4, R4, R0;                 // and adding 1
             ADD R4, R4, #1;                 // R4 contains data address of pin number in R0
             STR R1, R4, #0;                 // Writes data from R1 to pin in R0
-<<<<<<< HEAD
-        @SKIP_WRITE_TIMER_DATA
+        @SKIP_WRITE_TIMER_PERIOD
             LDR R7, R6, #0;                 // Restore R4, R7
             LDR R4, R6, #1;
             ADD R6, R6, #2;
-=======
-        @SKIP_WRITE_TIMER_PERIOD
-            LD R4, @OS_R4;
-            LD R7, @OS_R7;
->>>>>>> 4513bcb0
             RET;
 
         // Sets timer to SingleShot mode with period
@@ -1483,17 +1456,11 @@
         // R1 = period to be set
         // R2 = address of interrupt service routine
         @TRAP_SET_TIMER_SINGLESHOT
-<<<<<<< HEAD
             ADD R6, R6, #-2;                // Save R1, R7 on stack
             STR R1, R6, #1;
             STR R7, R6, #0;
-=======
-           ST R1, @OS_R1;
-           ST R7, @OS_R7_SUB;
-           JSR @SKIP_WRITE_TIMER_PERIOD;
->>>>>>> 4513bcb0
-
-            JSR @WRITE_TIMER_DATA;
+
+            JSR @SKIP_WRITE_TIMER_PERIOD;
 
             LD R1, @OS_TIMER_BASE_INTVEC;
             ADD R1, R1, R0;
@@ -1512,17 +1479,11 @@
         // R1 = period to be set
         // R2 = address of interrupt service routine
         @TRAP_SET_TIMER_REPEAT
-<<<<<<< HEAD
             ADD R6, R6, #-2;                // Save R1, R7 on stack
             STR R1, R6, #1;
             STR R7, R6, #0;
-=======
-           ST R1, @OS_R1;
-           ST R7, @OS_R7_SUB;
-           JSR @WRITE_TIMER_PERIOD;
->>>>>>> 4513bcb0
-
-            JSR @WRITE_TIMER_DATA;
+
+            JSR @WRITE_TIMER_PERIOD;
 
             LD R1, @OS_TIMER_BASE_INTVEC;
             ADD R1, R1, R0;
@@ -1576,17 +1537,11 @@
         // Reads and returns data from PWM pin
         // R0 = TIMER pin to read from
         // -> R0 = data from TIMER pin
-<<<<<<< HEAD
-        @TRAP_READ_TIMER_DATA
+        @TRAP_READ_TIMER_PERIOD
             ADD R6, R6, #-2;                // Save R4, R7 on stack
             STR R4, R6, #1;
             STR R7, R6, #0;
 
-=======
-        @TRAP_READ_TIMER_PERIOD
-            ST R4, @OS_R4;
-            ST R7, @OS_R7;
->>>>>>> 4513bcb0
             AND R4, R4, #0;                 // Set R4 to # of timers
             ADD R4, R4, #lc3_traits::peripherals::timers::TimerId::NUM_TIMERS as i16;
             JSR @CHECK_OUT_OF_BOUNDS;
@@ -1597,16 +1552,10 @@
             ADD R4, R4, R0;                 // and adding 1
             ADD R4, R4, #1;                 // R4 contains data address of pin number in R0
             LDR R0, R4, #0;                 // Reads data from pin into R0
-<<<<<<< HEAD
-        @SKIP_READ_TIMER_DATA
+        @SKIP_READ_TIMER_PERIOD
             LDR R7, R6, #0;                 // Restore R4, R7
             LDR R4, R6, #1;
             ADD R6, R6, #2;
-=======
-        @SKIP_READ_TIMER_PERIOD
-            LD R4, @OS_R4;
-            LD R7, @OS_R7;
->>>>>>> 4513bcb0
             RTI;
 
         // Sets clock
