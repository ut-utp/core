--- conflicted
+++ resolved
@@ -638,7 +638,7 @@
         @TRAP_OUT_R1 .FILL #0;
         @TRAP_IN_R7 .FILL #0;
 
-        @OS_GPIO_BASE_ADDR .FILL #0xFE07;       // TODO: Replace these with constants
+        @OS_GPIO_BASE_ADDR .FILL #0xFE07;
         @OS_ADC_BASE_ADDR .FILL #0xFE18;
         @OS_CLOCK_BASE_ADDR .FILL #0xFE21;
         @OS_TIMER_BASE_ADDR .FILL #0xFE26;
@@ -1242,12 +1242,7 @@
         // Sets mode of ADC pin
         // R0 = ADC pin to set mode of
         // R1 = mode to set
-<<<<<<< HEAD
         @SET_ADC_MODE
-=======
-        // Destroys R0
-        @TRAP_SET_ADC_MODE
->>>>>>> 7b227e89
             ST R4, @OS_R4;
             ST R7, @OS_R7;
             AND R4, R4, #0;                 // Set R4 to # of ADC pins
