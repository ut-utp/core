//! A barebones base image for the LC-3 with some tests.
//!
//! TODO!

#![recursion_limit = "2048"]
// TODO: forbid
#![warn(
    bad_style,
    const_err,
    dead_code,
    improper_ctypes,
    legacy_directory_ownership,
    non_shorthand_field_patterns,
    no_mangle_generic_items,
    overflowing_literals,
    path_statements,
    patterns_in_fns_without_body,
    plugin_as_library,
    private_in_public,
    safe_extern_statics,
    unconditional_recursion,
    unused,
    unused_allocation,
    unused_lifetimes,
    unused_comparisons,
    unused_parens,
    while_true
)]
// TODO: deny
#![warn(
    missing_debug_implementations,
    intra_doc_link_resolution_failure,
    missing_docs,
    unsafe_code,
    trivial_casts,
    trivial_numeric_casts,
    unused_extern_crates,
    unused_import_braces,
    unused_qualifications,
    unused_results,
    rust_2018_idioms
)]
#![doc(test(attr(deny(warnings))))]
#![doc(html_logo_url = "")] // TODO!

#![deny(intra_doc_link_resolution_failure)] // TODO: this is temporary

// We're a no_std crate!
#![no_std]

// Note: this feature is not tested by CI (still dependent on nightly Rust) but
// this is fine for now.
#![cfg_attr(feature = "nightly-const", feature(const_if_match))]
#![cfg_attr(feature = "nightly-const", feature(const_panic))]
#![cfg_attr(feature = "nightly-const", feature(const_fn))]

// Makes some an item const if the nightly-const feature is activated and not
// const otherwise.
macro_rules! nightly_const {
    ([$($vis:tt)*] => [$($rest:tt)*]) => (
        #[cfg(not(feature = "nightly-const"))]
        $($vis)* $($rest)*

        #[cfg(feature = "nightly-const")]
        $($vis)* const $($rest)*
    );
}

<<<<<<< HEAD
// Note that these are 'page' aligned with the default starting sp pointing at
// the end of this page. The idea here is to minimize the number of pages that
// get modified (i.e. are dirty).

pub const USER_PROG_START_ADDR: lc3_isa::Addr = 0x0600;
pub const ERROR_ON_ACV_SETTING_ADDR: lc3_isa::Addr = 0x0601;
pub const OS_STARTING_SP_ADDR: lc3_isa::Addr = 0x0602;

pub const OS_DEFAULT_STARTING_SP: lc3_isa::Word = 0x700;
=======
extern crate static_assertions as sa;

pub const USER_PROG_START_ADDR: lc3_isa::Addr = 0x0500;
pub const ERROR_ON_ACV_SETTING_ADDR: lc3_isa::Addr = 0x0501;
>>>>>>> 4513bcb0

mod os;
pub mod traps;

pub use os::{OS, OS_IMAGE};<|MERGE_RESOLUTION|>--- conflicted
+++ resolved
@@ -66,7 +66,8 @@
     );
 }
 
-<<<<<<< HEAD
+extern crate static_assertions as sa;
+
 // Note that these are 'page' aligned with the default starting sp pointing at
 // the end of this page. The idea here is to minimize the number of pages that
 // get modified (i.e. are dirty).
@@ -75,13 +76,7 @@
 pub const ERROR_ON_ACV_SETTING_ADDR: lc3_isa::Addr = 0x0601;
 pub const OS_STARTING_SP_ADDR: lc3_isa::Addr = 0x0602;
 
-pub const OS_DEFAULT_STARTING_SP: lc3_isa::Word = 0x700;
-=======
-extern crate static_assertions as sa;
-
-pub const USER_PROG_START_ADDR: lc3_isa::Addr = 0x0500;
-pub const ERROR_ON_ACV_SETTING_ADDR: lc3_isa::Addr = 0x0501;
->>>>>>> 4513bcb0
+pub const OS_DEFAULT_STARTING_SP: lc3_isa::Word = 0x0700;
 
 mod os;
 pub mod traps;
