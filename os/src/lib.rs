--- conflicted
+++ resolved
@@ -78,1208 +78,7 @@
 
 pub const OS_DEFAULT_STARTING_SP: lc3_isa::Word = 0x0700;
 
-<<<<<<< HEAD
-    /// Trap vectors for the [`Gpio`](lc3_traits::peripherals::Gpio) peripheral.
-    pub mod gpio {
-        define!([super::mm::GPIO_OFFSET] <- {
-            /// Puts a [GPIO] [Pin] in [Input] mode.
-            ///
-            /// ## Inputs
-            ///  - [`R0`]: A GPIO [pin] number.
-            ///
-            /// ## Outputs
-            ///  - `n` bit: set on error, cleared on success.
-            ///
-            /// ## Usage
-            ///
-            /// This TRAP puts the [GPIO] [Pin] indicated by [`R0`] into [Input]
-            /// mode. When [`R0`] contains a valid pin number (i.e. when [`R0`] is
-            /// ∈ \[0, [`NUM_GPIO_PINS`])), this TRAP is _infallible_.
-            ///
-            /// When [`R0`] does not hold a valid pin number, the `n` bit is set.
-            ///
-            /// All registers (including [`R0`]) are preserved.
-            ///
-            /// ## Example
-            /// The below sets [`G0`] to be an [Input]:
-            /// ```{ARM Assembly}
-            /// AND R0, R0, #0      ; Sets R0 to 0
-            /// TRAP 0x30           ; Sets G0 to Input
-            /// ```
-            ///
-            /// [GPIO]: lc3_traits::peripherals::Gpio
-            /// [Input]: lc3_traits::peripherals::gpio::GpioState::Input
-            /// [Pin]: lc3_traits::peripherals::gpio::GpioPin
-            /// [`R0`]: lc3_isa::Reg::R0
-            /// [`NUM_GPIO_PINS`]: lc3_traits::peripherals::gpio::GpioPin::NUM_PINS
-            /// [`G0`]: lc3_traits::peripherals::gpio::GpioPin::G0
-            [0x30] INPUT,
-            /// Puts a [GPIO] [Pin] in [Output] mode.
-            ///
-            /// ## Inputs
-            ///  - [`R0`]: A [GPIO] [Pin] number.
-            ///
-            /// ## Outputs
-            ///  - `n` bit: set on error, cleared on success.
-            ///
-            /// ## Usage
-            ///
-            /// This TRAP puts the [GPIO] [Pin] indicated by [`R0`] into [Output]
-            /// mode. When [`R0`] contains a valid pin number (i.e. when [`R0`] is
-            /// ∈ \[0, [`NUM_GPIO_PINS`])), this TRAP is _infallible_.
-            ///
-            /// When [`R0`] does not hold a valid pin number, the `n` bit is set.
-            ///
-            /// All registers (including [`R0`]) are preserved.
-            ///
-            /// ## Example
-            /// The below sets [`G0`] to be an [Output]:
-            /// ```{ARM Assembly}
-            /// AND R0, R0, #0      ; Sets R0 to 0
-            /// TRAP 0x31           ; Sets G0 to Output
-            /// ```
-            ///
-            /// [GPIO]: lc3_traits::peripherals::Gpio
-            /// [Output]: lc3_traits::peripherals::gpio::GpioState::Output
-            /// [Pin]: lc3_traits::peripherals::gpio::GpioPin
-            /// [`R0`]: lc3_isa::Reg::R0
-            /// [`NUM_GPIO_PINS`]: lc3_traits::peripherals::gpio::GpioPin::NUM_PINS
-            /// [`G0`]: lc3_traits::peripherals::gpio::GpioPin::G0
-            [0x31] OUTPUT,
-            /// Puts a [GPIO] [Pin] in [Interrupt] mode and sets the interrupt service
-            /// routine address in the interrupt vector table.
-            ///
-            /// ## Inputs
-            ///  - [`R0`]: A [GPIO] [Pin] number.
-            ///  - [`R1`]: Address of interrupt service routine.
-            ///
-            /// ## Outputs
-            ///  - `n` bit: set on error, cleared on success.
-            ///
-            /// ## Usage
-            ///
-            /// This TRAP puts the [GPIO] [Pin] indicated by [`R0`] into [Interrupt]
-            /// mode. This TRAP also sets the corresponding interrupt vector table entry
-            /// for this [GPIO] [Pin] to the address indicated by [`R1`].
-            ///
-            /// When [`R0`] contains a valid pin number (i.e. when [`R0`] is
-            /// ∈ \[0, [`NUM_GPIO_PINS`])), this TRAP is _infallible_.
-            ///
-            /// When [`R0`] does not hold a valid pin number, the `n` bit is set.
-            ///
-            /// All registers (including [`R0`] and [`R1`]) are preserved.
-            ///
-            /// ## Example
-            /// The below sets [`G0`] to be an [Interrupt] and sets the interrupt
-            /// service routine to `ISR`. It will then spin until [`G0`] fires an
-            /// interrupt, which will call `ISR`, set the `ISR_FLAG` to 1, and allow
-            /// the main program to halt.
-            /// ```{ARM Assembly}
-            /// AND R0, R0, #0      ; Sets R0 to 0
-            /// LEA R1, ISR         ; Sets R1 to the address of ISR
-            /// TRAP 0x32           ; Sets G0 to Interrupt w/ ISR
-            ///
-            /// LOOP
-            /// LD R1, ISR_FLAG     ; Loops until the flag is set
-            /// BRz LOOP
-            /// HALT
-            ///
-            /// ISR_FLAG .FILL #0
-            ///
-            /// ISR
-            /// ADD R6, R6, #-1     ; Save R0 onto the supervisor stack
-            /// STR R0, R6, #0
-            ///
-            /// AND R0, R0, #0      ; Sets the flag
-            /// ADD R0, R0, #1
-            /// ST R0, ISR_FLAG
-            ///
-            /// LDR R0, R6, #0      ; Pop R0 off of the supervisor stack
-            /// ADD R6, R6, #1
-            /// RTI
-            /// ```
-            ///
-            /// [GPIO]: lc3_traits::peripherals::Gpio
-            /// [Interrupt]: lc3_traits::peripherals::gpio::GpioState::Interrupt
-            /// [Pin]: lc3_traits::peripherals::gpio::GpioPin
-            /// [`R0`]: lc3_isa::Reg::R0
-            /// [`R1`]: lc3_isa::Reg::R1
-            /// [`NUM_GPIO_PINS`]: lc3_traits::peripherals::gpio::GpioPin::NUM_PINS
-            /// [`G0`]: lc3_traits::peripherals::gpio::GpioPin::G0
-            [0x32] INTERRUPT,
-            /// Puts a [GPIO] [Pin] in [Disabled] mode.
-            ///
-            /// ## Inputs
-            ///  - [`R0`]: A [GPIO] [Pin] number.
-            ///
-            /// ## Outputs
-            ///  - `n` bit: set on error, cleared on success.
-            ///
-            /// ## Usage
-            ///
-            /// This TRAP puts the [GPIO] [Pin] indicated by [`R0`] into [Disabled]
-            /// mode. When [`R0`] contains a valid pin number (i.e. when [`R0`] is
-            /// ∈ \[0, [`NUM_GPIO_PINS`])), this TRAP is _infallible_.
-            ///
-            /// When [`R0`] does not hold a valid pin number, the `n` bit is set.
-            ///
-            /// All registers (including [`R0`]) are preserved.
-            ///
-            /// ## Example
-            /// The below sets [`G0`] to be an [Output], then immediately sets it
-            /// to [Disabled]:
-            /// ```{ARM Assembly}
-            /// AND R0, R0, #0      ; Sets R0 to 0
-            /// TRAP 0x31           ; Sets G0 to Output
-            /// TRAP 0x33           ; Sets G0 to Disabled
-            /// ```
-            ///
-            /// [GPIO]: lc3_traits::peripherals::Gpio
-            /// [Disabled]: lc3_traits::peripherals::gpio::GpioState::Disabled
-            /// [Output]: lc3_traits::peripherals::gpio::GpioState::Output
-            /// [Pin]: lc3_traits::peripherals::gpio::GpioPin
-            /// [`R0`]: lc3_isa::Reg::R0
-            /// [`R1`]: lc3_isa::Reg::R1
-            /// [`NUM_GPIO_PINS`]: lc3_traits::peripherals::gpio::GpioPin::NUM_PINS
-            /// [`G0`]: lc3_traits::peripherals::gpio::GpioPin::G0
-            [0x33] DISABLED,
-            /// Returns the mode of a [GPIO] [Pin].
-            ///
-            /// ## Inputs
-            ///  - [`R0`]: A [GPIO] [Pin] number.
-            ///
-            /// ## Outputs
-            ///  - [`R0`]: A value corresponding to a [GPIO] [mode].
-            ///  - `n` bit: set on error, cleared on success.
-            ///
-            /// ## Usage
-            ///
-            /// This TRAP returns the mode of the [GPIO] [Pin] indicated by [`R0`] by
-            /// writing a value to [`R0`]. The values are as follows:
-            ///
-            /// | Mode          | Value |
-            /// | ------------- | ----- |
-            /// | [`Input`]     | 0     |
-            /// | [`Output`]    | 1     |
-            /// | [`Interrupt`] | 2     |
-            /// | [`Disabled`]  | 3     |
-            ///
-            /// When [`R0`] contains a valid pin number (i.e. when [`R0`] is
-            /// ∈ \[0, [`NUM_GPIO_PINS`])), this TRAP is _infallible_.
-            ///
-            /// When [`R0`] does not hold a valid pin number, the `n` bit is set.
-            ///
-            /// All registers (**excluding** [`R0`]) are preserved.
-            ///
-            /// ## Example
-            /// The below sets [`G0`] to be an [Output], then reads [`G0`]'s mode
-            /// into [`R0`]. [`R0`] will then contain the value 2.
-            /// ```{ARM Assembly}
-            /// AND R0, R0, #0      ; Sets R0 to 0
-            /// TRAP 0x31           ; Sets G0 to Output
-            /// TRAP 0x34           ; Reads G0's mode, sets R0 to 2
-            /// ```
-            ///
-            /// [GPIO]: lc3_traits::peripherals::Gpio
-            /// [mode]: lc3_traits::peripherals::gpio::GpioState
-            /// [`Input`]: lc3_traits::peripherals::gpio::GpioState::Input
-            /// [`Output`]: lc3_traits::peripherals::gpio::GpioState::Output
-            /// [`Interrupt`]: lc3_traits::peripherals::gpio::GpioState::Interrupt
-            /// [`Disabled`]: lc3_traits::peripherals::gpio::GpioState::Disabled
-            /// [Output]: lc3_traits::peripherals::gpio::GpioState::Output
-            /// [Pin]: lc3_traits::peripherals::gpio::GpioPin
-            /// [`R0`]: lc3_isa::Reg::R0
-            /// [`NUM_GPIO_PINS`]: lc3_traits::peripherals::gpio::GpioPin::NUM_PINS
-            /// [`G0`]: lc3_traits::peripherals::gpio::GpioPin::G0
-            [0x34] GET_MODE,
-            /// Writes data to a [GPIO] [Pin] in [Output] mode.
-            ///
-            /// ## Inputs
-            ///  - [`R0`]: A [GPIO] [Pin] number.
-            ///  - [`R1`]: Data to write.
-            ///
-            /// ## Outputs
-            ///  - `n` bit: set on error, cleared on success.
-            ///
-            /// ## Usage
-            ///
-            /// This TRAP writes the data in [`R1`] to the [GPIO] [Pin] indicated
-            /// by [`R0`].
-            ///
-            /// Only the least significant bit of [`R1`] is written.
-            ///
-            /// When [`R0`] contains a valid pin number (i.e. when [`R0`] is
-            /// ∈ \[0, [`NUM_GPIO_PINS`])), this TRAP is _infallible_.
-            ///
-            /// When [`R0`] does not hold a valid pin number, the `n` bit is set.
-            ///
-            /// Attempting to write to a [GPIO] [Pin] that is not in [Output] mode does
-            /// nothing.
-            ///
-            /// All registers (including [`R0`] and [`R1`]) are preserved.
-            ///
-            /// ## Example
-            /// The below sets [`G0`] to be an [Output], then writes the value 1 to [`G0`]:
-            /// ```{ARM Assembly}
-            /// AND R0, R0, #0      ; Sets R0 to 0
-            /// TRAP 0x31           ; Sets G0 to Output
-            /// AND R1, R1, #0      ; Sets R1 to 1
-            /// ADD R1, R1, #1
-            /// TRAP 0x35           ; Writes 1 to G0
-            /// ```
-            ///
-            /// [GPIO]: lc3_traits::peripherals::Gpio
-            /// [Output]: lc3_traits::peripherals::gpio::GpioState::Output
-            /// [Pin]: lc3_traits::peripherals::gpio::GpioPin
-            /// [`R0`]: lc3_isa::Reg::R0
-            /// [`R1`]: lc3_isa::Reg::R1
-            /// [`NUM_GPIO_PINS`]: lc3_traits::peripherals::gpio::GpioPin::NUM_PINS
-            /// [`G0`]: lc3_traits::peripherals::gpio::GpioPin::G0
-            [0x35] WRITE,
-            /// Reads data from a [GPIO] [Pin] in [Input] or [Interrupt] mode.
-            ///
-            /// ## Inputs
-            ///  - [`R0`]: A [GPIO] [Pin] number.
-            ///
-            /// ## Outputs
-            ///  - [`R0`]: data from [GPIO] [Pin]
-            ///  - `n` bit: set on error, cleared on success.
-            ///
-            /// ## Usage
-            ///
-            /// This TRAP reads data from the [GPIO] [Pin] indicated by [`R0`], and
-            /// returns the data in [`R0`].
-            ///
-            /// When [`R0`] contains a valid pin number (i.e. when [`R0`] is
-            /// ∈ \[0, [`NUM_GPIO_PINS`])), this TRAP is _infallible_.
-            ///
-            /// When [`R0`] does not hold a valid pin number, the `n` bit is set.
-            ///
-            /// Attempting to read from a [GPIO] [Pin] that is not in [Input] or
-            /// [Interrupt] mode returns -1 in [`R0`].
-            ///
-            /// All registers (**excluding** [`R0`]) are preserved.
-            ///
-            /// ## Example
-            /// The below sets [`G0`] to be an [Input], then reads from [`G0`] into [`R0`]:
-            /// ```{ARM Assembly}
-            /// AND R0, R0, #0      ; Sets R0 to 0
-            /// TRAP 0x30           ; Sets G0 to Input
-            /// TRAP 0x36           ; Reads from G0, sets R0
-            /// ```
-            ///
-            /// [GPIO]: lc3_traits::peripherals::Gpio
-            /// [Input]: lc3_traits::peripherals::gpio::GpioState::Input
-            /// [Interrupt]: lc3_traits::peripherals::gpio::GpioState::Interrupt
-            /// [Pin]: lc3_traits::peripherals::gpio::GpioPin
-            /// [`R0`]: lc3_isa::Reg::R0
-            /// [`NUM_GPIO_PINS`]: lc3_traits::peripherals::gpio::GpioPin::NUM_PINS
-            /// [`G0`]: lc3_traits::peripherals::gpio::GpioPin::G0
-            [0x36] READ,
-        });
-    }
-
-    /// Trap vectors for the [`Adc`](lc3_traits::peripherals::Adc) peripheral.
-    pub mod adc {
-        define!([super::mm::ADC_OFFSET] <- {
-            /// Puts an [ADC] [Pin] in [Enabled] mode.
-            ///
-            /// ## Inputs
-            ///  - [`R0`]: An [ADC] [Pin] number.
-            ///
-            /// ## Outputs
-            ///  - `n` bit: set on error, cleared on success.
-            ///
-            /// ## Usage
-            ///
-            /// This TRAP puts the [ADC] [Pin] indicated by [`R0`] into [Enabled]
-            /// mode. When [`R0`] contains a valid pin number (i.e. when [`R0`] is
-            /// ∈ \[0, [`NUM_ADC_PINS`])), this TRAP is _infallible_.
-            ///
-            /// When [`R0`] does not hold a valid pin number, the `n` bit is set.
-            ///
-            /// All registers (including [`R0`]) are preserved.
-            ///
-            /// ## Example
-            /// The below sets [`A0`] to be an [Enabled]:
-            /// ```{ARM Assembly}
-            /// AND R0, R0, #0      ; Sets R0 to 0
-            /// TRAP 0x40           ; Sets A0 to Enabled
-            /// ```
-            ///
-            /// [ADC]: lc3_traits::peripherals::adc
-            /// [Enabled]: lc3_traits::peripherals::adc::AdcState::Enabled
-            /// [Pin]: lc3_traits::peripherals::adc::AdcPin
-            /// [`R0`]: lc3_isa::Reg::R0
-            /// [`NUM_ADC_PINS`]: lc3_traits::peripherals::adc::AdcPin::NUM_PINS
-            /// [`A0`]: lc3_traits::peripherals::adc::AdcPin::A0
-            [0x40] ENABLE,
-            /// Puts an [ADC] [Pin] in [Disabled] mode.
-            ///
-            /// ## Inputs
-            ///  - [`R0`]: An [ADC] [Pin] number.
-            ///
-            /// ## Outputs
-            ///  - `n` bit: set on error, cleared on success.
-            ///
-            /// ## Usage
-            ///
-            /// This TRAP puts the [ADC] [Pin] indicated by [`R0`] into [Disabled]
-            /// mode. When [`R0`] contains a valid pin number (i.e. when [`R0`] is
-            /// ∈ \[0, [`NUM_ADC_PINS`])), this TRAP is _infallible_.
-            ///
-            /// When [`R0`] does not hold a valid pin number, the `n` bit is set.
-            ///
-            /// All registers (including [`R0`]) are preserved.
-            ///
-            /// ## Example
-            /// The below sets [`A0`] to be an [Enabled], then immediately sets it
-            /// to [Disabled]:
-            /// ```{ARM Assembly}
-            /// AND R0, R0, #0      ; Sets R0 to 0
-            /// TRAP 0x40           ; Sets A0 to Enabled
-            /// TRAP 0x41           ; Sets A0 to Disabled
-            /// ```
-            ///
-            /// [ADC]: lc3_traits::peripherals::adc
-            /// [Enabled]: lc3_traits::peripherals::adc::AdcState::Enabled
-            /// [Disabled]: lc3_traits::peripherals::adc::AdcState::Disabled
-            /// [Pin]: lc3_traits::peripherals::adc::AdcPin
-            /// [`R0`]: lc3_isa::Reg::R0
-            /// [`NUM_ADC_PINS`]: lc3_traits::peripherals::adc::AdcPin::NUM_PINS
-            /// [`A0`]: lc3_traits::peripherals::adc::AdcPin::A0
-            [0x41] DISABLE,
-            /// Returns the mode of an [ADC] [Pin].
-            ///
-            /// ## Inputs
-            ///  - [`R0`]: An [ADC] [Pin] number.
-            ///
-            /// ## Outputs
-            ///  - [`R0`]: A value corresponding to an [ADC] [mode].
-            ///  - `n` bit: set on error, cleared on success.
-            ///
-            /// ## Usage
-            ///
-            /// This TRAP returns the mode of the [ADC] [Pin] indicated by [`R0`] by
-            /// writing a value to [`R0`]. The values are as follows:
-            ///
-            /// | Mode          | Value |
-            /// | ------------- | ----- |
-            /// | [`Enabled`]   | 0     |
-            /// | [`Disabled`]  | 1     |
-            ///
-            /// When [`R0`] contains a valid pin number (i.e. when [`R0`] is
-            /// ∈ \[0, [`NUM_ADC_PINS`])), this TRAP is _infallible_.
-            ///
-            /// When [`R0`] does not hold a valid pin number, the `n` bit is set.
-            ///
-            /// All registers (**excluding** [`R0`]) are preserved.
-            ///
-            /// ## Example
-            /// The below sets [`A0`] to be an [Disabled], then reads [`A0`]'s mode
-            /// into [`R0`]. [`R0`] will then contain the value 1.
-            /// ```{ARM Assembly}
-            /// AND R0, R0, #0      ; Sets R0 to 0
-            /// TRAP 0x41           ; Sets A0 to Disabled
-            /// TRAP 0x42           ; Reads A0's mode, sets R0 to 1
-            /// ```
-            ///
-            /// [ADC]: lc3_traits::peripherals::adc
-            /// [mode]: lc3_traits::peripherals::adc::AdcState
-            /// [`Enabled`]: lc3_traits::peripherals::adc::AdcState::Enabled
-            /// [`Disabled`]: lc3_traits::peripherals::adc::AdcState::Disabled
-            /// [Disabled]: lc3_traits::peripherals::adc::AdcState::Disabled
-            /// [Pin]: lc3_traits::peripherals::adc::AdcPin
-            /// [`R0`]: lc3_isa::Reg::R0
-            /// [`NUM_ADC_PINS`]: lc3_traits::peripherals::adc::AdcPin::NUM_PINS
-            /// [`A0`]: lc3_traits::peripherals::adc::AdcPin::A0
-            [0x42] GET_MODE,
-            /// Reads data from an [ADC] [Pin] in [Enabled] mode.
-            ///
-            /// ## Inputs
-            ///  - [`R0`]: An [ADC] [Pin] number.
-            ///
-            /// ## Outputs
-            ///  - [`R0`]: data from [ADC] [Pin]
-            ///  - `n` bit: set on error, cleared on success.
-            ///
-            /// ## Usage
-            ///
-            /// This TRAP reads data from the [ADC] [Pin] indicated by [`R0`], and
-            /// returns the data in [`R0`].
-            ///
-            /// The data returned will be in the range \[0, 255\].
-            ///
-            /// When [`R0`] contains a valid pin number (i.e. when [`R0`] is
-            /// ∈ \[0, [`NUM_ADC_PINS`])), this TRAP is _infallible_.
-            ///
-            /// When [`R0`] does not hold a valid pin number, the `n` bit is set.
-            ///
-            /// Attempting to read from an [ADC] [Pin] that is not in [Enabled]
-            /// mode returns -1 in [`R0`].
-            ///
-            /// All registers (**excluding** [`R0`]) are preserved.
-            ///
-            /// ## Example
-            /// The below sets [`A0`] to be an [Enabled], then reads from [`A0`] into [`R0`]:
-            /// ```{ARM Assembly}
-            /// AND R0, R0, #0      ; Sets R0 to 0
-            /// TRAP 0x40           ; Sets A0 to Enabled
-            /// TRAP 0x43           ; Reads from A0, sets R0
-            /// ```
-            ///
-            /// [ADC]: lc3_traits::peripherals::adc
-            /// [mode]: lc3_traits::peripherals::adc::AdcState
-            /// [Enabled]: lc3_traits::peripherals::adc::AdcState::Enabled
-            /// [Pin]: lc3_traits::peripherals::adc::AdcPin
-            /// [`R0`]: lc3_isa::Reg::R0
-            /// [`NUM_ADC_PINS`]: lc3_traits::peripherals::adc::AdcPin::NUM_PINS
-            /// [`A0`]: lc3_traits::peripherals::adc::AdcPin::A0
-            [0x43] READ,
-        });
-    }
-
-    /// Trap vectors for the [`Pwm`](lc3_traits::peripherals::Pwm) peripheral.
-    pub mod pwm {
-        define!([super::mm::PWM_OFFSET] <- {
-            /// Puts a [PWM] [Pin] in [Enabled] mode.
-            ///
-            /// ## Inputs
-            ///  - [`R0`]: A [PWM] [Pin] number.
-            ///  - [`R1`]: The period.
-            ///  - [`R2`]: The duty cycle.
-            ///
-            /// ## Outputs
-            ///  - `n` bit: set on error, cleared on success.
-            ///
-            /// ## Usage
-            ///
-            /// This TRAP puts the [PWM] [Pin] indicated by [`R0`] into [Enabled]
-            /// mode. It also sets the corresponding period and duty cycle of that
-            /// [Pin] with [`R1`] and [`R2`] respectively.
-            ///
-            /// The period and duty cycle will only use the 8 least significant bits
-            /// of [`R1`] and [`R2`], resulting in values in the range \[0, 255\].
-            /// The period is measured in units of milliseconds. The duty cycle is
-            /// the fractional value (e.g. a value of 64 corresponds to a 25% duty cycle).
-            ///
-            /// When [`R0`] contains a valid pin number (i.e. when [`R0`] is
-            /// ∈ \[0, [`NUM_PWM_PINS`])), this TRAP is _infallible_.
-            ///
-            /// When [`R0`] does not hold a valid pin number, the `n` bit is set.
-            ///
-            /// All registers (including [`R0`], [`R1`], and [`R2`]) are preserved.
-            ///
-            /// ## Example
-            /// The below sets [`P0`] to be an [Enabled] with a period of *20 ms* and a
-            /// *50%* duty cycle then halts:
-            /// ```{ARM Assembly}
-            /// AND R0, R0, #0      ; Sets R0 to 0
-            /// LD R1, PERIOD       ; Sets R1 to 20
-            /// LD R2, DUTY         ; Sets R2 to 128
-            /// TRAP 0x50           ; Sets P0 to enabled w/ period of 20 ms and duty of 50%
-            /// HALT
-            ///
-            /// PERIOD .FILL #20
-            /// DUTY .FILL #128
-            /// ```
-            ///
-            /// [PWM]: lc3_traits::peripherals::pwm
-            /// [Enabled]: lc3_traits::peripherals::pwm::PwmState::Enabled
-            /// [Pin]: lc3_traits::peripherals::pwm::PwmPin
-            /// [`R0`]: lc3_isa::Reg::R0
-            /// [`R1`]: lc3_isa::Reg::R1
-            /// [`R2`]: lc3_isa::Reg::R2
-            /// [`NUM_PWM_PINS`]: lc3_traits::peripherals::pwm::PwmPin::NUM_PINS
-            /// [`P0`]: lc3_traits::peripherals::pwm::PwmPin::P0
-            [0x50] ENABLE,
-            /// Puts a [PWM] [Pin] in [Disabled] mode.
-            ///
-            /// ## Inputs
-            ///  - [`R0`]: A [PWM] [Pin] number.
-            ///
-            /// ## Outputs
-            ///  - `n` bit: set on error, cleared on success.
-            ///
-            /// ## Usage
-            ///
-            /// This TRAP puts the [PWM] [Pin] indicated by [`R0`] into [Disabled]
-            /// mode. When [`R0`] contains a valid pin number (i.e. when [`R0`] is
-            /// ∈ \[0, [`NUM_PWM_PINS`])), this TRAP is _infallible_.
-            ///
-            /// When [`R0`] does not hold a valid pin number, the `n` bit is set.
-            ///
-            /// All registers (including [`R0`]) are preserved.
-            ///
-            /// ## Example
-            /// The below sets [`P0`] to be an [Enabled] with a period of *20 ms* and a
-            /// *50%* duty cycle, immediately sets it to [Disabled], then halts:
-            /// ```{ARM Assembly}
-            /// AND R0, R0, #0      ; Sets R0 to 0
-            /// LD R1, PERIOD       ; Sets R1 to 20
-            /// LD R2, DUTY         ; Sets R2 to 128
-            /// TRAP 0x50           ; Sets P0 to Enabled w/ period of 20 ms and duty of 50%
-            /// TRAP 0x51           ; Sets P0 to Disabled
-            /// HALT
-            ///
-            /// PERIOD .FILL #20
-            /// DUTY .FILL #128
-            /// ```
-            ///
-            /// [PWM]: lc3_traits::peripherals::pwm
-            /// [Enabled]: lc3_traits::peripherals::pwm::PwmState::Enabled
-            /// [Disabled]: lc3_traits::peripherals::pwm::PwmState::Disabled
-            /// [Pin]: lc3_traits::peripherals::pwm::PwmPin
-            /// [`R0`]: lc3_isa::Reg::R0
-            /// [`R1`]: lc3_isa::Reg::R1
-            /// [`R2`]: lc3_isa::Reg::R2
-            /// [`NUM_PWM_PINS`]: lc3_traits::peripherals::pwm::PwmPin::NUM_PINS
-            /// [`P0`]: lc3_traits::peripherals::pwm::PwmPin::P0
-            [0x51] DISABLE,
-            /// Reads the period of a [PWM] [Pin] in [Enabled] mode.
-            ///
-            /// ## Inputs
-            ///  - [`R0`]: A [PWM] [Pin] number.
-            ///
-            /// ## Outputs
-            ///  - [`R0`]: A period ∈ \[0, 255\] milliseconds.
-            ///  - `n` bit: set on error, cleared on success.
-            ///
-            /// ## Usage
-            ///
-            /// This TRAP reads the period from the [PWM] [Pin] indicated by [`R0`]
-            /// and returns the period in [`R0`]. The period will be a value in the
-            /// range \[0, 255\] and has units of milliseconds.
-            ///
-            /// When [`R0`] contains a valid pin number (i.e. when [`R0`] is
-            /// ∈ \[0, [`NUM_PWM_PINS`])), this TRAP is _infallible_.
-            ///
-            /// When [`R0`] does not hold a valid pin number, the `n` bit is set.
-            ///
-            /// Attempting to read the period from a [PWM] [Pin] that is in [Disabled]
-            /// mode returns 0 in [`R0`].
-            ///
-            /// All registers (**excluding** [`R0`]) are preserved.
-            ///
-            /// ## Example
-            /// The below sets [`P0`] to be an [Enabled] with a period of *20 ms* and a
-            /// *50%* duty cycle. It then reads the period of [`P0`] and results in the
-            /// value 20 in [`R0`] then halts:
-            /// ```{ARM Assembly}
-            /// AND R0, R0, #0      ; Sets R0 to 0
-            /// LD R1, PERIOD       ; Sets R1 to 20
-            /// LD R2, DUTY         ; Sets R2 to 128
-            /// TRAP 0x50           ; Sets P0 to Enabled w/ period of 20 ms and duty of 50%
-            /// TRAP 0x52           ; Reads period of P0, sets R0 to 20
-            /// HALT
-            ///
-            /// PERIOD .FILL #20
-            /// DUTY .FILL #128
-            /// ```
-            ///
-            /// [PWM]: lc3_traits::peripherals::pwm
-            /// [Enabled]: lc3_traits::peripherals::pwm::PwmState::Enabled
-            /// [Disabled]: lc3_traits::peripherals::pwm::PwmState::Disabled
-            /// [Pin]: lc3_traits::peripherals::pwm::PwmPin
-            /// [`R0`]: lc3_isa::Reg::R0
-            /// [`NUM_PWM_PINS`]: lc3_traits::peripherals::pwm::PwmPin::NUM_PINS
-            /// [`P0`]: lc3_traits::peripherals::pwm::PwmPin::P0
-            [0x52] GET_PERIOD,
-            /// Reads the duty cycle of a [PWM] [Pin] in [Enabled] mode.
-            ///
-            /// ## Inputs
-            ///  - [`R0`]: A [PWM] [Pin] number.
-            ///
-            /// ## Outputs
-            ///  - [`R0`]: A duty cycle ∈ \[0, 255\].
-            ///  - `n` bit: set on error, cleared on success.
-            ///
-            /// ## Usage
-            ///
-            /// This TRAP reads the duty cycle from the [PWM] [Pin] indicated by
-            /// [`R0`] and returns the duty cycle in [`R0`]. The duty cycle will
-            /// be a value in the range \[0, 255\] and corresponds to a percentage
-            /// (e.g. a value of 64 corresponds to a 25% duty cycle).
-            ///
-            /// When [`R0`] contains a valid pin number (i.e. when [`R0`] is
-            /// ∈ \[0, [`NUM_PWM_PINS`])), this TRAP is _infallible_.
-            ///
-            /// When [`R0`] does not hold a valid pin number, the `n` bit is set.
-            ///
-            /// Attempting to read the duty cycle from a [PWM] [Pin] that is in
-            /// [Disabled] mode returns -1 in [`R0`].
-            ///
-            /// All registers (**excluding** [`R0`]) are preserved.
-            ///
-            /// ## Example
-            /// The below sets [`P0`] to be an [Enabled] with a period of *20 ms* and a
-            /// *50%* duty cycle. It then reads the duty cycle of [`P0`] and results in
-            /// the value 128 in [`R0`] then halts:
-            /// ```{ARM Assembly}
-            /// AND R0, R0, #0      ; Sets R0 to 0
-            /// LD R1, PERIOD       ; Sets R1 to 20
-            /// LD R2, DUTY         ; Sets R2 to 128
-            /// TRAP 0x50           ; Sets P0 to Enabled w/ period of 20 ms and duty of 50%
-            /// TRAP 0x53           ; Reads duty of P0, sets R0 to 128
-            /// HALT
-            ///
-            /// PERIOD .FILL #20
-            /// DUTY .FILL #128
-            /// ```
-            ///
-            /// [PWM]: lc3_traits::peripherals::pwm
-            /// [Enabled]: lc3_traits::peripherals::pwm::PwmState::Enabled
-            /// [Disabled]: lc3_traits::peripherals::pwm::PwmState::Disabled
-            /// [Pin]: lc3_traits::peripherals::pwm::PwmPin
-            /// [`R0`]: lc3_isa::Reg::R0
-            /// [`NUM_PWM_PINS`]: lc3_traits::peripherals::pwm::PwmPin::NUM_PINS
-            /// [`P0`]: lc3_traits::peripherals::pwm::PwmPin::P0
-            [0x53] GET_DUTY,
-        });
-    }
-
-    /// Trap vectors for the [`Timers`](lc3_traits::peripherals::Timers)
-    /// peripheral.
-    pub mod timers {
-        define!([super::mm::TIMER_OFFSET] <- {
-            /// Puts a [Timer] in [SingleShot] mode.
-            ///
-            /// ## Inputs
-            ///  - [`R0`]: A [Timer] [ID] number.
-            ///  - [`R1`]: The period.
-            ///  - [`R2`]: Address of interrupt service routine.
-            ///
-            /// ## Outputs
-            ///  - `n` bit: set on error, cleared on success.
-            ///
-            /// ## Usage
-            ///
-            /// This TRAP puts the [Timer] indicated by [`R0`] into [SingleShot]
-            /// mode. It also sets the period of the [Timer] as well as the entry
-            /// in the interrupt vector table corresponding to the [Timer]. The
-            /// period is measured in units of milliseconds and uses full 16-bit
-            /// words (i.e. the period will be a value in the range \[0, 65535\]).
-            ///
-            /// In [SingleShot] mode, the interrupt service routine is only
-            /// triggered one time. The [Timer] will then set itself to [Disabled].
-            ///
-            /// When [`R0`] contains a valid pin number (i.e. when [`R0`] is
-            /// ∈ \[0, [`NUM_TIMERS`])), this TRAP is _infallible_.
-            ///
-            /// When [`R0`] does not hold a valid timer [ID] number, the `n` bit is set.
-            ///
-            /// All registers (including [`R0`], [`R1`], and [`R2`]) are preserved.
-            ///
-            /// ## Example
-            /// The below sets [`T0`] to be a [SingleShot] with a period of `3 seconds`
-            /// and sets the interrupt service routine to `ISR`. It will then spin
-            /// until [`T0`] fires an interrupt, after three seconds have passed,
-            /// which will call `ISR`, set the `ISR_FLAG` to 1, and allow the main
-            /// program to halt.
-            /// ```{ARM Assembly}
-            /// AND R0, R0, #0      ; Sets R0 to 0
-            /// LD R1, PERIOD       ; Sets R1 to 3000
-            /// LEA R2, ISR         ; Sets R2 to the address of ISR
-            /// TRAP 0x60           ; Sets T0 to SingleShot w/ period of 3000 and ISR
-            ///
-            /// LOOP
-            /// LD R1, ISR_FLAG     ; Loops until flag is set
-            /// BRz LOOP
-            /// HALT
-            ///
-            /// PERIOD .FILL #3000
-            /// ISR_FLAG .FILL #0
-            ///
-            /// ISR
-            /// ADD R6, R6, #-1     ; Save R0 onto the supervisor stack
-            /// STR R0, R6, #0
-            ///
-            /// AND R0, R0, #0
-            /// ADD R0, R0, #1
-            /// ST R0, ISR_FLAG
-            ///
-            /// LDR R0, R6, #0      ; Pop R0 off of the supervisor stack
-            /// ADD R6, R6, #1
-            /// RTI
-            /// ```
-            ///
-            /// [Timer]: lc3_traits::peripherals::timers
-            /// [Disabled]: lc3_traits::peripherals::timers::TimerState::Disabled
-            /// [SingleShot]: lc3_traits::peripherals::timers::TimerState::SingleShot
-            /// [ID]: lc3_traits::peripherals::timers::TimerId
-            /// [`R0`]: lc3_isa::Reg::R0
-            /// [`R1`]: lc3_isa::Reg::R1
-            /// [`R2`]: lc3_isa::Reg::R2
-            /// [`NUM_TIMERS`]: lc3_traits::peripherals::timers::TimerId::NUM_TIMERS
-            /// [`T0`]: lc3_traits::peripherals::timers::TimerId::T0
-            [0x60] SINGLESHOT,
-            /// Puts a [Timer] in [Repeated] mode.
-            ///
-            /// ## Inputs
-            ///  - [`R0`]: A [Timer] [ID] number.
-            ///  - [`R1`]: The period.
-            ///  - [`R2`]: Address of interrupt service routine.
-            ///
-            /// ## Outputs
-            ///  - `n` bit: set on error, cleared on success.
-            ///
-            /// ## Usage
-            ///
-            /// This TRAP puts the [Timer] indicated by [`R0`] into [Repeated]
-            /// mode. It also sets the period of the [Timer] as well as the entry
-            /// in the interrupt vector table corresponding to the [Timer]. The
-            /// period is measured in units of milliseconds and uses full 16-bit
-            /// words (i.e. the period will be a value in the range \[0, 65535\]).
-            ///
-            /// In [Repeated] mode, the interrupt service routine triggers every
-            /// period cycle until the [Timer] is disabled.
-            ///
-            /// When [`R0`] contains a valid pin number (i.e. when [`R0`] is
-            /// ∈ \[0, [`NUM_TIMERS`])), this TRAP is _infallible_.
-            ///
-            /// When [`R0`] does not hold a valid timer [ID] number, the `n` bit is set.
-            ///
-            /// All registers (including [`R0`], [`R1`], and [`R2`]) are preserved.
-            ///
-            /// ## Example
-            /// The below sets [`T0`] to be a [Repeated] with a period of `1 second`
-            /// and sets the interrupt service routine to `ISR`. When [`T0`] fires an
-            /// interrupt every second, `ISR` is called, which increments a counter.
-            /// In the main program, the counter is checked repeatedly until the target
-            /// of `10` is reached.
-            /// ```{ARM Assembly}
-            /// AND R0, R0, #0      ; Sets R0 to 0
-            /// LD R1, PERIOD       ; Sets R1 to 1000
-            /// LEA R2, ISR         ; Sets R2 to the address of ISR
-            /// TRAP 0x61           ; Sets T0 to Repeated w/ period of 1000 and ISR
-            ///
-            /// LD R1, TARGET       ; Sets R1 to -10
-            /// LOOP
-            /// LD R0, COUNTER      ; Loops until counter reaches 10
-            /// ADD R0, R0, R1
-            /// BRn LOOP
-            /// HALT
-            ///
-            /// PERIOD .FILL #1000
-            /// COUNTER .FILL #0
-            /// TARGET .FILL #-10
-            ///
-            /// ISR
-            /// ADD R6, R6, #-1     ; Save R0 onto the supervisor stack
-            /// STR R0, R6, #0
-            ///
-            /// LD R0, COUNTER      ; Increment the counter
-            /// ADD R0, R0, #1
-            /// ST R0, COUNTER
-            ///
-            /// LDR R0, R6, #0      ; Pop R0 off of the supervisor stack
-            /// ADD R6, R6, #1
-            /// RTI
-            /// ```
-            ///
-            /// [Timer]: lc3_traits::peripherals::timers
-            /// [Repeated]: lc3_traits::peripherals::timers::TimerState::Repeated
-            /// [ID]: lc3_traits::peripherals::timers::TimerId
-            /// [`R0`]: lc3_isa::Reg::R0
-            /// [`R1`]: lc3_isa::Reg::R1
-            /// [`R2`]: lc3_isa::Reg::R2
-            /// [`NUM_TIMERS`]: lc3_traits::peripherals::timers::TimerId::NUM_TIMERS
-            /// [`T0`]: lc3_traits::peripherals::timers::TimerId::T0
-            [0x61] REPEATED,
-            /// Puts a [Timer] in [Disabled] mode.
-            ///
-            /// ## Inputs
-            ///  - [`R0`]: A [Timer] [ID] number.
-            ///
-            /// ## Outputs
-            ///  - `n` bit: set on error, cleared on success.
-            ///
-            /// ## Usage
-            ///
-            /// This TRAP puts the [Timer] indicated by [`R0`] into [Disabled]
-            /// mode. When [`R0`] contains a valid pin number (i.e. when [`R0`] is
-            /// ∈ \[0, [`NUM_TIMERS`])), this TRAP is _infallible_.
-            ///
-            /// When [`R0`] does not hold a valid timer [ID] number, the `n` bit is set.
-            ///
-            /// All registers (including [`R0`]) are preserved.
-            ///
-            /// ## Example
-            /// The below sets [`T1`] to be a [Repeated] with a period of `1 second`
-            /// and sets the interrupt service routine to `ISR`. When [`T1`] fires an
-            /// interrupt every second, `ISR` is called, which increments a counter.
-            /// In the main program, the counter is checked repeatedly until the target
-            /// of `10` is reached. After the target is reached, the timer is disabled
-            /// and the program halts.
-            /// ```{ARM Assembly}
-            /// AND R0, R0, #0      ; Sets R0 to 1
-            /// ADD R0, R0, #1
-            /// LD R1, PERIOD       ; Sets R1 to 1000
-            /// LEA R2, ISR         ; Sets R2 to the address of ISR
-            /// TRAP 0x61           ; Sets T1 to Repeated w/ period of 1000 and ISR
-            ///
-            /// LD R1, TARGET       ; Sets R1 to -10
-            /// LOOP
-            /// LD R0, COUNTER      ; Loop until counter reaches 10
-            /// ADD R0, R0, R1
-            /// BRn LOOP
-            ///
-            /// AND R0, R0, #0      ; Sets R0 to 1
-            /// ADD R0, R0, #1
-            /// TRAP 0x62           ; Disable T1
-            /// HALT
-            ///
-            /// PERIOD .FILL #1000
-            /// COUNTER .FILL #0
-            /// TARGET .FILL #-10
-            ///
-            /// ISR
-            /// ADD R6, R6, #-1     ; Save R0 onto the supervisor stack
-            /// STR R0, R6, #0
-            ///
-            /// LD R0, COUNTER
-            /// ADD R0, R0, #1
-            /// ST R0, COUNTER
-            ///
-            /// LDR R0, R6, #0      ; Pop R0 off of the supervisor stack
-            /// ADD R6, R6, #1
-            /// RTI
-            /// ```
-            ///
-            /// [Timer]: lc3_traits::peripherals::timers
-            /// [Repeated]: lc3_traits::peripherals::timers::TimerState::Repeated
-            /// [Disabled]: lc3_traits::peripherals::timers::TimerState::Disabled
-            /// [ID]: lc3_traits::peripherals::timers::TimerId
-            /// [`R0`]: lc3_isa::Reg::R0
-            /// [`R1`]: lc3_isa::Reg::R1
-            /// [`R2`]: lc3_isa::Reg::R2
-            /// [`NUM_TIMERS`]: lc3_traits::peripherals::timers::TimerId::NUM_TIMERS
-            /// [`T1`]: lc3_traits::peripherals::timers::TimerId::T1
-            [0x62] DISABLE,
-            /// Returns the mode of a [Timer].
-            ///
-            /// ## Inputs
-            ///  - [`R0`]: A [Timer] [ID] number.
-            ///
-            /// ## Outputs
-            ///  - [`R0`]: A value corresponding to a [Timer] [mode].
-            ///  - `n` bit: set on error, cleared on success.
-            ///
-            /// ## Usage
-            ///
-            /// This TRAP returns the mode of the [Timer] indicated by [`R0`] by
-            /// writing a value to [`R0`]. The values are as follows:
-            ///
-            /// | Mode           | Value |
-            /// | -------------- | ----- |
-            /// | [`Repeated`]   | 0     |
-            /// | [`SingleShot`] | 1     |
-            /// | [`Disabled`]   | 2     |
-            ///
-            /// When [`R0`] contains a valid pin number (i.e. when [`R0`] is
-            /// ∈ \[0, [`NUM_TIMERS`])), this TRAP is _infallible_.
-            ///
-            /// When [`R0`] does not hold a valid pin number, the `n` bit is set.
-            ///
-            /// All registers (**excluding** [`R0`]) are preserved.
-            ///
-            /// ## Example
-            /// The below sets [`T0`] to be a [SingleShot] with a period of `1 second`
-            /// and sets the interrupt service routine to `ISR`. It then gets the
-            /// [mode] of [`T0`], which will write a value of 1 into [`R0`]. Then the
-            /// program halts.
-            /// ```{ARM Assembly}
-            /// AND R0, R0, #0      ; Sets R0 to 0
-            /// LD R1, PERIOD       ; Sets R1 to 1000
-            /// LEA R2, ISR         ; Sets R2 to address of ISR
-            /// TRAP 0x60           ; Sets T0 to SingleShot w/ period of 1000 and ISR
-            /// TRAP 0x63           ; Reads T0's mode, sets R0 to 1
-            /// HALT
-            ///
-            /// PERIOD .FILL #1000
-            ///
-            /// ISR                 ; Dummy ISR
-            /// RTI
-            /// ```
-            ///
-            /// [Timer]: lc3_traits::peripherals::timers
-            /// [`Repeated`]: lc3_traits::peripherals::timers::TimerState::Repeated
-            /// [`SingleShot`]: lc3_traits::peripherals::timers::TimerState::SingleShot
-            /// [`Disabled`]: lc3_traits::peripherals::timers::TimerState::Disabled
-            /// [SingleShot]: lc3_traits::peripherals::timers::TimerState::SingleShot
-            /// [ID]: lc3_traits::peripherals::timers::TimerId
-            /// [`R0`]: lc3_isa::Reg::R0
-            /// [`R1`]: lc3_isa::Reg::R1
-            /// [`R2`]: lc3_isa::Reg::R2
-            /// [`NUM_TIMERS`]: lc3_traits::peripherals::timers::TimerId::NUM_TIMERS
-            /// [`T0`]: lc3_traits::peripherals::timers::TimerId::T0
-            /// [mode]: lc3_traits::peripherals::timers::TimerState
-            [0x63] GET_MODE,
-            /// Returns the period of a [Timer] in [SingleShot] or [Repeated] mode.
-            ///
-            /// ## Inputs
-            ///  - [`R0`]: A [Timer] [ID] number.
-            ///
-            /// ## Outputs
-            ///  - [`R0`]: A period ∈ \[0, 65535\].
-            ///  - `n` bit: set on error, cleared on success.
-            ///
-            /// ## Usage
-            ///
-            /// This TRAP returns the period of the [Timer] indicated by [`R0`] by
-            /// writing a value to [`R0`]. The period will be a value in the range
-            /// \[0, 65535\] and is measured in milliseconds.
-            ///
-            /// When [`R0`] contains a valid pin number (i.e. when [`R0`] is
-            /// ∈ \[0, [`NUM_TIMERS`])), this TRAP is _infallible_.
-            ///
-            /// When [`R0`] does not hold a valid pin number, the `n` bit is set.
-            ///
-            /// Attempting to read the period of a [Timer] not in [SingleShot] or
-            /// [Repeated] modes will return 0.
-            ///
-            /// All registers (**excluding** [`R0`]) are preserved.
-            ///
-            /// ## Example
-            /// The below sets [`T0`] to be a [Repeated] with a period of `1 second`
-            /// and sets the interrupt service routine to `ISR`. It then gets the
-            /// period of [`T0`], which will write a value of `1000` into [`R0`].
-            /// Then the program halts.
-            /// ```{ARM Assembly}
-            /// AND R0, R0, #0      ; Sets R0 to 0
-            /// LD R1, PERIOD       ; Sets R1 to 1000
-            /// LEA R2, ISR         ; Sets R2 to address of ISR
-            /// TRAP 0x60           ; Sets T0 to SingleShot w/ period of 1000 and ISR
-            /// TRAP 0x64           ; Reads T0's period, sets R0 to 1000
-            /// HALT
-            ///
-            /// PERIOD .FILL #1000
-            ///
-            /// ISR                 ; Dummy ISR
-            /// RTI
-            /// ```
-            ///
-            /// [Timer]: lc3_traits::peripherals::timers
-            /// [SingleShot]: lc3_traits::peripherals::timers::TimerState::SingleShot
-            /// [Repeated]: lc3_traits::peripherals::timers::TimerState::Repeated
-            /// [ID]: lc3_traits::peripherals::timers::TimerId
-            /// [`R0`]: lc3_isa::Reg::R0
-            /// [`R1`]: lc3_isa::Reg::R1
-            /// [`R2`]: lc3_isa::Reg::R2
-            /// [`NUM_TIMERS`]: lc3_traits::peripherals::timers::TimerId::NUM_TIMERS
-            /// [`T0`]: lc3_traits::peripherals::timers::TimerId::T0
-            /// [mode]: lc3_traits::peripherals::timers::TimerState
-            [0x64] GET_PERIOD,
-        });
-
-    }
-
-    /// Trap vectors for the [`Clock`](lc3_traits::peripherals::Clock)
-    /// peripheral.
-    pub mod clock {
-        define!([super::mm::MISC_OFFSET] <- {
-            /// Sets the value of the [Clock].
-            ///
-            /// ## Inputs
-            ///  - [`R0`]: Value to set the clock in milliseconds.
-            ///
-            /// ## Outputs
-            ///  - None? TODO: check this
-            ///
-            /// ## Usage
-            ///
-            /// This TRAP sets the value of the [Clock] based on the value of [`R0`].
-            /// The clock's value is measured in milliseconds and uses full 16-bit
-            /// words (i.e. the value will be in the range \[0, 65535\]).
-            ///
-            /// All registers (including [`R0`]) are preserved.
-            ///
-            /// ## Example
-            /// The below resets the [Clock]'s value:
-            /// ```{ARM Assembly}
-            /// AND R0, R0, #0      ; Sets R0 to 0
-            /// TRAP 0x70           ; Sets the Clock's value to 0
-            /// ```
-            ///
-            /// [Clock]: lc3_traits::peripherals::clock
-            /// [`R0`]: lc3_isa::Reg::R0
-            [0x70] SET,
-            /// Gets the value of the [Clock].
-            ///
-            /// ## Inputs
-            ///  - None
-            ///
-            /// ## Outputs
-            ///  - [`R0`]: Value of the clock.
-            ///
-            /// ## Usage
-            ///
-            /// This TRAP gets the value of the [Clock] and stores it in [`R0`].
-            /// The clock's value is measured in milliseconds and uses full 16-bit
-            /// words (i.e. the value will be in the range \[0, 65535\]).
-            ///
-            /// All registers (**excluding** [`R0`]) are preserved.
-            ///
-            /// ## Example
-            /// The below gets the [Clock]'s value and stores it in [`R0`]:
-            /// ```{ARM Assembly}
-            /// TRAP 0x71       ; Gets the Clock's value, sets R0
-            /// ```
-            ///
-            /// [Clock]: lc3_traits::peripherals::clock
-            /// [`R0`]: lc3_isa::Reg::R0
-            [0x71] GET,
-        });
-    }
-
-    /// Trap vectors for the [`Input`](lc3_traits::peripherals::Input)
-    /// peripheral.
-    pub mod input {
-        pub use super::builtin::GETC as READ;
-    }
-
-    /// Trap vectors for the [`Output`](lc3_traits::peripherals::Output)
-    /// peripheral.
-    pub mod output {
-        pub use super::builtin::OUT as WRITE;
-    }
-
-    /// Trap vectors for the Traps officially part of the LC-3 ISA (i.e. [GETC],
-    /// [OUT], [PUTS], [IN], [HALT], etc.).
-    ///
-    /// [GETC]: builtin::GETC
-    /// [OUT]: builtin::OUT
-    /// [PUTS]: builtin::PUTS
-    /// [IN]: builtin::IN
-    /// [HALT]: builtin::HALT
-    pub mod builtin {
-        define!([0x20] <- {
-            /// Reads a character from the keyboard.
-            ///
-            /// ## Inputs
-            ///  - None
-            ///
-            /// ## Outputs
-            ///  - [`R0`]: Character read from keyboard.
-            ///
-            /// ## Usage
-            ///
-            /// The following description is from *Introduction to Computing
-            /// Systems: From Bits and Gates to C and Beyond (Patt and Patel)*.
-            ///
-            /// Read a single character from the keyboard. The character is not
-            /// echoed onto the console. Its ASCII code is copied into [`R0`]. The high
-            /// eight bits of [`R0`] are cleared.
-            ///
-            /// [`R0`]: lc3_isa::Reg::R0
-            [0x20] GETC,   // 0x20
-            /// Writes a character to the console display.
-            ///
-            /// ## Inputs
-            ///  - [`R0`]: Character to write.
-            ///
-            /// ## Outputs
-            ///  - None
-            ///
-            /// ## Usage
-            ///
-            /// The following description is from *Introduction to Computing
-            /// Systems: From Bits and Gates to C and Beyond (Patt and Patel)*.
-            ///
-            ///  Write a character in [`R0`]\[7:0\] to the console display.
-            ///
-            /// [`R0`]: lc3_isa::Reg::R0
-            [0x21] OUT,    // 0x21
-            /// Writes a string of ASCII characters to the console display.
-            ///
-            /// ## Inputs
-            ///  - [`R0`]: Address of first character.
-            ///
-            /// ## Outputs
-            ///  - None
-            ///
-            /// ## Usage
-            ///
-            /// The following description is from *Introduction to Computing
-            /// Systems: From Bits and Gates to C and Beyond (Patt and Patel)*.
-            ///
-            /// Write a string of ASCII characters to the console display.
-            /// The characters are contained in consecutive memory locations,
-            /// one character per memory location, starting with the address
-            /// specified in [`R0`]. Writing terminates with the occurrence of
-            /// 0x0000 in a memory location.
-            ///
-            /// [`R0`]: lc3_isa::Reg::R0
-            [0x22] PUTS,   // 0x22
-            /// Prints a prompt and reads a character from the keyboard.
-            ///
-            /// ## Inputs
-            ///  - None
-            ///
-            /// ## Outputs
-            ///  - [`R0`]: Character read from keyboard.
-            ///
-            /// ## Usage
-            ///
-            /// The following description is from *Introduction to Computing
-            /// Systems: From Bits and Gates to C and Beyond (Patt and Patel)*.
-            ///
-            /// Print a prompt on the screen and read a single character from
-            /// the keyboard. The character is echoed onto the console monitor,
-            /// and its ASCII code is copied into [`R0`]. The high eight bits of [`R0`]
-            /// are cleared.
-            ///
-            /// [`R0`]: lc3_isa::Reg::R0
-            [0x23] IN,     // 0x23
-            /// Writes a string of ASCII characters stored compactly to the
-            /// console display.
-            ///
-            /// ## Inputs
-            ///  - [`R0`]: Address of first characters.
-            ///
-            /// ## Outputs
-            ///  - None
-            ///
-            /// ## Usage
-            ///
-            /// The following description was adapted from *Introduction to Computing
-            /// Systems: From Bits and Gates to C and Beyond (Patt and Patel)*.
-            ///
-            /// Write a string of ASCII characters to the console. The
-            /// characters are contained in consecutive memory locations, two
-            /// characters per memory location, starting with the address
-            /// specified in [`R0`]. The ASCII code contained in bits \[7:0\] of a
-            /// memory location is written to the console first. Then the ASCII
-            /// code contained in bits \[15:8\] of that memory location is
-            /// written to the console. (A character string consisting of an
-            /// odd number of characters to be written will have 0x00 in bits
-            /// \[15:8\] of the memory location containing the last character to
-            /// be written.) Writing terminates with the occurrence of 0x00
-            /// in bits \[7:0\] or bits \[15:8\] in a memory location.
-            ///
-            /// [`R0`]: lc3_isa::Reg::R0
-            [0x24] PUTSP,  // 0x24
-            /// Halt execution and print a message on the console.
-            ///
-            /// ## Inputs
-            ///  - None
-            ///
-            /// ## Outputs
-            ///  - None
-            ///
-            /// ## Usage
-            ///
-            /// The following description is from *Introduction to Computing
-            /// Systems: From Bits and Gates to C and Beyond (Patt and Patel)*.
-            ///
-            /// Halt execution and print a message on the console.
-            [0x25] HALT,   // 0x25
-        });
-    }
-}
-=======
 mod os;
 pub mod traps;
->>>>>>> 0d01d978
 
 pub use os::{OS, OS_IMAGE};