[package]
name = "lc3-tui"
version = "0.1.0"
authors = ["UT UTP <ut.utp.group@gmail.com>"]
edition = "2018"

workspace = ".."

description = "A command line simulator for the LC-3 with additional peripherals."
homepage = "https://ut-utp.github.io"
repository = "http://github.com/ut-utp/prototype"

readme = "README.md"

keywords = ["lc-3", "cli", "tui", "peripherals", "utp"]
categories = ["simulation", "command-line-utilities"]

license = "MPL-2.0"


[badges]
github-actions = { repository = "ut-utp/prototype", workflow = "tui" }
codecov = { repository = "ut-utp/prototype", branch = "master", service = "github" }

is-it-maintained-issue-resolution = { repository = "ut-utp/prototype" }
is-it-maintained-open-issues = { repository = "ut-utp/prototype" }
maintenance = { status = "actively-developed" }


[dependencies]
lc3-baseline-sim = { path = "../baseline-sim", version = "0.1.0", default-features = false }
lc3-isa = { path = "../isa", version = "0.1.0" }
lc3-macros = { path = "../macros", version = "0.1.0" }
lc3-shims = { path = "../shims", version = "0.1.0" }
<<<<<<< HEAD
lc3-traits = { path = "../traits", version = "0.1.0" }
crossterm = "^0.10"
failure = "0.1.6"
=======
lc3-traits = { path = "../traits", version = "0.1.0", default-features = false, features = ["std_functionality"] }
>>>>>>> bfdc4d35

[dependencies.tui]
version = "0.6.2"
default-features = false
features = ["crossterm"]<|MERGE_RESOLUTION|>--- conflicted
+++ resolved
@@ -32,13 +32,9 @@
 lc3-isa = { path = "../isa", version = "0.1.0" }
 lc3-macros = { path = "../macros", version = "0.1.0" }
 lc3-shims = { path = "../shims", version = "0.1.0" }
-<<<<<<< HEAD
-lc3-traits = { path = "../traits", version = "0.1.0" }
+lc3-traits = { path = "../traits", version = "0.1.0", default-features = false, features = ["std_functionality"]  }
 crossterm = "^0.10"
 failure = "0.1.6"
-=======
-lc3-traits = { path = "../traits", version = "0.1.0", default-features = false, features = ["std_functionality"] }
->>>>>>> bfdc4d35
 
 [dependencies.tui]
 version = "0.6.2"
