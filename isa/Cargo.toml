[package]
name = "lc3-isa"
version = "0.1.0"
authors = ["UT UTP <ut.utp.group@gmail.com>"]
edition = "2018"

workspace = ".."

description = "Types and friends for the LC-3 ISA."
homepage = "https://utp.tools"
repository = "http://github.com/ut-utp/prototype"

readme = "README.md"

keywords = ["lc-3", "isa", "utp"]
categories = ["no-std", "simulation"]

license = "MPL-2.0"


[badges]
github-actions = { repository = "ut-utp/prototype", workflow = "isa" }
codecov = { repository = "ut-utp/prototype", branch = "master", service = "github" }

is-it-maintained-issue-resolution = { repository = "ut-utp/prototype" }
is-it-maintained-open-issues = { repository = "ut-utp/prototype" }
maintenance = { status = "actively-developed" }


[dependencies]
lc3-macros = { path = "../macros", version = "0.1.0" }

serde = { version = "1.0", default-features = false, features = ["derive"]}
static_assertions = "1.1.0"
<<<<<<< HEAD
=======
arbitrary = { version = "0.4.1", features = ["derive"], optional = true }
>>>>>>> 46e0e7d5

[dev-dependencies]
itertools = "0.9.0"
pretty_assertions = "0.6.1"


[features]
default = ["no_std"]
no_std = []
strict = []

# arbitrary = ["arbitrary"] is implict and can't be used with `no_std`
nightly-const = [] # Requires nightly; isn't tested by CI.<|MERGE_RESOLUTION|>--- conflicted
+++ resolved
@@ -32,10 +32,7 @@
 
 serde = { version = "1.0", default-features = false, features = ["derive"]}
 static_assertions = "1.1.0"
-<<<<<<< HEAD
-=======
 arbitrary = { version = "0.4.1", features = ["derive"], optional = true }
->>>>>>> 46e0e7d5
 
 [dev-dependencies]
 itertools = "0.9.0"
