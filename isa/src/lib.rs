//! Types and friends for the LC-3 ISA.
//!
//! TODO!

// TODO: forbid
#![warn(
    bad_style,
    const_err,
    dead_code,
    improper_ctypes,
    legacy_directory_ownership,
    non_shorthand_field_patterns,
    no_mangle_generic_items,
    overflowing_literals,
    path_statements,
    patterns_in_fns_without_body,
    plugin_as_library,
    private_in_public,
    safe_extern_statics,
    unconditional_recursion,
    unused,
    unused_allocation,
    unused_lifetimes,
    unused_comparisons,
    unused_parens,
    while_true
)]
// TODO: deny
#![warn(
    missing_debug_implementations,
    intra_doc_link_resolution_failure,
    missing_docs,
    unsafe_code,
    trivial_casts,
    trivial_numeric_casts,
    unused_extern_crates,
    unused_import_braces,
    unused_qualifications,
    unused_results,
    rust_2018_idioms
)]
#![doc(test(attr(deny(warnings))))]
#![doc(html_logo_url = "")] // TODO!

// Mark the crate as no_std if the `no_std` feature is enabled.
#![cfg_attr(feature = "no_std", no_std)]

<<<<<<< HEAD
// Note: this feature is not tested by CI (still dependent on nightly Rust) but
// this is fine for now.
#![cfg_attr(feature = "nightly-const", feature(const_if_match))]
#![cfg_attr(feature = "nightly-const", feature(const_panic))]
#![cfg_attr(feature = "nightly-const", feature(const_fn))]

// Makes some an item const if the nightly-const feature is activated and not
// const otherwise.
macro_rules! nightly_const {
    ([$($vis:tt)*] => [$($rest:tt)*]) => (
        #[cfg(not(feature = "nightly-const"))]
        $($vis)* $($rest)*

        #[cfg(feature = "nightly-const")]
        $($vis)* const $($rest)*
    );
}
=======
#[allow(unused_extern_crates)]
extern crate core; // makes rls actually look into the standard library (hack)
>>>>>>> 011074f5

extern crate static_assertions as sa;

use core::mem::size_of;

/// Address type/size for the LC-3.
pub type Addr = u16;

/// Maximum possible address value.
pub const ADDR_MAX_VAL: Addr = Addr::max_value();

/// Word type/size for the LC-3.
pub type Word = u16;

/// Signed counterpart of the [`Word`] type.
pub type SignedWord = i16;

// Offer utility function for verifying bit lengths.
// Currently used for assembler.
pub use isa::check_signed_imm;

// Make sure our `Word` and `SignedWord` types are counterparts:
sa::const_assert!(size_of::<Word>() == size_of::<SignedWord>());

// And that `SignedWord` truly is signed:
sa::const_assert!({
    #[allow(trivial_numeric_casts)]
    ((-1) as SignedWord).is_negative()
});

pub const PSR: Addr = 0xFFFC;
pub const MCR: Addr = 0xFFFE;

pub const OS_START_ADDR: Addr = 0x0200; // TODO: should this go here?

pub const MEM_MAPPED_START_ADDR: Addr = 0xFE00;
pub const USER_PROGRAM_START_ADDR: Addr = 0x3000;

pub const TRAP_VECTOR_TABLE_START_ADDR: Addr = 0x0000;
pub const NUM_TRAP_VECTORS: Addr = 256;

pub const INTERRUPT_VECTOR_TABLE_START_ADDR: Addr = 0x0100;
// Exceptions: 0x0100 - 0x017F
pub const EXCEPTION_SERVICE_ROUTINES_START_ADDR: Addr = INTERRUPT_VECTOR_TABLE_START_ADDR;
pub const NUM_EXCEPTION_SERVICE_ROUTINES: Addr = 128;
// Interrupts: 0x0180 - 0x01FF
pub const INTERRUPT_SERVICE_ROUTINES_START_ADDR: Addr =
    INTERRUPT_VECTOR_TABLE_START_ADDR + NUM_EXCEPTION_SERVICE_ROUTINES;
pub const NUM_INTERRUPT_SERVICE_ROUTINES: Addr = 128;

pub const PRIVILEGE_MODE_VIOLATION_EXCEPTION_VECTOR: u8 = 0x00;
pub const ILLEGAL_OPCODE_EXCEPTION_VECTOR: u8 = 0x01;
pub const ACCESS_CONTROL_VIOLATION_EXCEPTION_VECTOR: u8 = 0x02; // TODO: Verify

/// Maximum possible word value.
pub const WORD_MAX_VAL: Word = Word::max_value();

/// Size of the LC-3 address space in [`Word`](Word)s.
pub const ADDR_SPACE_SIZE_IN_WORDS: usize = (ADDR_MAX_VAL as usize) + 1;

/// Size of the LC-3 address space in bytes.
pub const ADDR_SPACE_SIZE_IN_BYTES: usize = ADDR_SPACE_SIZE_IN_WORDS * size_of::<Word>();

mod fmt;
mod isa;
mod macros;
mod misc;

pub use isa::*;
pub use misc::util;<|MERGE_RESOLUTION|>--- conflicted
+++ resolved
@@ -45,7 +45,6 @@
 // Mark the crate as no_std if the `no_std` feature is enabled.
 #![cfg_attr(feature = "no_std", no_std)]
 
-<<<<<<< HEAD
 // Note: this feature is not tested by CI (still dependent on nightly Rust) but
 // this is fine for now.
 #![cfg_attr(feature = "nightly-const", feature(const_if_match))]
@@ -63,10 +62,9 @@
         $($vis)* const $($rest)*
     );
 }
-=======
+
 #[allow(unused_extern_crates)]
 extern crate core; // makes rls actually look into the standard library (hack)
->>>>>>> 011074f5
 
 extern crate static_assertions as sa;
 
