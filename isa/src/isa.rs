<<<<<<< HEAD
use super::Word;
=======
use super::{SignedWord, Word};

use core::cmp::Ordering;
>>>>>>> 77e46454
use core::convert::{TryFrom, TryInto};
use core::ops::Range;
use serde::{Deserialize, Serialize};

#[rustfmt::skip]
<<<<<<< HEAD
#[derive(Copy, Clone)]
#[derive(Serialize, Deserialize, Debug)]
=======
#[derive(Copy, Clone, Debug, PartialEq, Eq)]
pub enum PriorityLevel { PL0, PL1, PL2, PL3, PL4, PL5, PL6, PL7 }

// TODO: ditch the next four things once the macro is written:
impl PriorityLevel {
    pub const NUM_LEVELS: usize = 8;

    pub const LEVELS: [PriorityLevel; PriorityLevel::NUM_LEVELS] = {
        use PriorityLevel::*;
        [PL0, PL1, PL2, PL3, PL4, PL5, PL6, PL7]
    };
}

impl TryFrom<u8> for PriorityLevel {
    type Error = ();

    fn try_from(num: u8) -> Result<Self, ()> {
        use PriorityLevel::*;

        if Into::<usize>::into(num) < Self::NUM_LEVELS {
            Ok(match num {
                0 => PL0,
                1 => PL1,
                2 => PL2,
                3 => PL3,
                4 => PL4,
                5 => PL5,
                6 => PL6,
                7 => PL7,
                _ => unreachable!(),
            })
        } else {
            Err(())
        }
    }
}

impl From<PriorityLevel> for u8 {
    fn from(pl: PriorityLevel) -> u8 {
        use PriorityLevel::*;

        match pl {
            PL0 => 0,
            PL1 => 1,
            PL2 => 2,
            PL3 => 3,
            PL4 => 4,
            PL5 => 5,
            PL6 => 6,
            PL7 => 7,
        }
    }
}

impl From<&PriorityLevel> for u8 {
    fn from(pl: &PriorityLevel) -> u8 {
        <PriorityLevel as Into<u8>>::into(*pl)
    }
}

impl PartialOrd<PriorityLevel> for PriorityLevel {
    fn partial_cmp(&self, other: &PriorityLevel) -> Option<Ordering> {
        // Higher priorities have 'greater' precedence and are 'more important'.
        Into::<u8>::into(self).partial_cmp(&Into::<u8>::into(other))
    }
}

impl Ord for PriorityLevel {
    fn cmp(&self, other: &PriorityLevel) -> Ordering {
        // Higher priorities have 'greater' precedence and are 'more important'.
        Into::<u8>::into(self).cmp(&Into::<u8>::into(other))
    }
}

#[rustfmt::skip]
#[derive(Copy, Clone, Debug, PartialEq, Eq)]
>>>>>>> 77e46454
pub enum Reg { R0, R1, R2, R3, R4, R5, R6, R7 }

// TODO: ditch these next four things once we write the macro...
impl Reg {
    pub const NUM_REGS: usize = 8;

    pub const REGS: [Reg; Reg::NUM_REGS] = {
        use Reg::*;
        [R0, R1, R2, R3, R4, R5, R6, R7]
    };
}

impl TryFrom<u8> for Reg {
    type Error = ();

    fn try_from(num: u8) -> Result<Self, ()> {
        use Reg::*;

        if Into::<usize>::into(num) < Self::NUM_REGS {
            Ok(match num {
                0 => R0,
                1 => R1,
                2 => R2,
                3 => R3,
                4 => R4,
                5 => R5,
                6 => R6,
                7 => R7,
                _ => unreachable!(),
            })
        } else {
            Err(())
        }
    }
}

impl From<Reg> for u8 {
    fn from(reg: Reg) -> u8 {
        use Reg::*;

        match reg {
            R0 => 0,
            R1 => 1,
            R2 => 2,
            R3 => 3,
            R4 => 4,
            R5 => 5,
            R6 => 6,
            R7 => 7,
        }
    }
}

impl From<&Reg> for u8 {
    fn from(reg: &Reg) -> u8 {
        <Reg as Into<u8>>::into(*reg)
    }
}

impl Reg {
    // This is an awful hack that only exists because const fn isn't where we
    // want it to be yet. Once we've got a way to impl a const version (or impl
    // of) Into<u16> and a way to match in const functions, this should perish.
    #[doc(hidden)]
    pub const fn to_word(self) -> Word {
        // All of this seems clever but doesn't work because == calls eq which
        // brings us right back to the trait problem. If core::mem::discriminant
        // was const fn we'd be able to get somewhere, but alas: it is not.
        /*
        use Reg::*;
        use super::WORD_MAX_VAL;

        const VARIANTS: [(Reg, u16); Reg::NUM_REGS] = [
            (R0, 0),
            (R1, 1),
            (R2, 2),
            (R3, 3),
            (R4, 4),
            (R5, 5),
            (R6, 6),
            (R7, 7),
        ];

        // TODO: remove, redundant
        // // An attempt to win back some compile time safeties:
        // // (this will explode if we ever add more registers without adding them
        // // to our array above)
        // VARIANTS[Reg::NUM_REGS - 1];

        let mut word: Word = 0;

        macro_rules! single {
            ($word:ident, $idx:literal) => {
                let b: bool = self == VARIANTS[$idx].0;

                // Assumes false => 0, true => 1.
                let mask: Word = [0, WORD_MAX_VAL][b as usize];

                $word += (VARIANTS[$idx].1) & mask;
            };
        }

        macro_rules! list {
            ($word:ident, $idx:literal, $($rest:literal),*) => {
                single!($word, $idx);
                list!($word, $($rest),*);
            };

            ($word:ident, $idx:literal) => {
                single!($word, $idx);
            }
        }

        list!(word, 0, 1, 2, 3, 4, 5, 6, 7);

        word
        */

        // So instead we'll do this which seems hacky and gross but works.
        // (this isn't as unsafe/crazy as it seems: enums that have variants
        // that have associated data are considered non-primitive; if you try
        // to `as` one of those into an integer like we do below, you'll get
        // an error)

        self as Word
    }
}

type Sw = SignedWord;

#[rustfmt::skip]
#[derive(Copy, Clone, Debug)]
// TODO: docs!
// Give the full name of the instruction, the pseudo code, whether it sets
// condition codes, the bit format, and some examples.
// Essentially, be a proper replacement for Appendix A.
pub enum Instruction {
    AddReg { dr: Reg, sr1: Reg, sr2: Reg },         // RRR
    AddImm { dr: Reg, sr1: Reg, imm5: Sw },         // RR5
    AndReg { dr: Reg, sr1: Reg, sr2: Reg },         // RRR
    AndImm { dr: Reg, sr1: Reg, imm5: Sw },         // RR5
    Br { n: bool, z: bool, p: bool, offset9: Sw },  // nzp9
    Jmp { base: Reg },                              // B
    Jsr { offset11: Sw },                           // a
    Jsrr { base: Reg },                             // B
    Ld { dr: Reg, offset9: Sw },                    // R9
    Ldi { dr: Reg, offset9: Sw },                   // R9
    Ldr { dr: Reg, base: Reg, offset6: Sw },        // RR6
    Lea { dr: Reg, offset9: Sw },                   // R9
    Not { dr: Reg, sr: Reg },                       // RR
    Ret,                                            //
    Rti,                                            //
    St { sr: Reg, offset9: Sw },                    // R9
    Sti { sr: Reg, offset9: Sw },                   // R9
    Str { sr: Reg, base: Reg, offset6: Sw },        // RR6
    Trap { trapvec: u8 },                           // 8
}

/// We use the bit representation of [`Instruction`] for equality specifically
/// so that `Jmp { base: R7 } == RET`. However, note that `BR != BRnzp`.
impl PartialEq<Instruction> for Instruction {
    fn eq(&self, rhs: &Instruction) -> bool {
        Into::<Word>::into(*self).eq(&Into::<Word>::into(*rhs))
    }
}

impl Eq for Instruction {}

const fn pow_of_two(power: u32) -> SignedWord {
    // SignedWord::checked_shl(1, power).unwrap()
    // `SignedWord::checked_shl` is not yet a const fn so we do this instead:
    static_assertions::const_assert!(core::mem::size_of::<u32>() <= core::mem::size_of::<usize>());

    // Once const-fn is stable:
    // assert!((power as usize) < (core::mem::size_of::<SignedWord>() * 8));

    1 << power
}

const fn check_signed_imm(imm: SignedWord, num_bits: u32) -> bool {
    // A 2's comp number of N bits must be in [-(2 ** (N - 1))¸ (2 ** (N - 1))).
    // sa::const_assert!()

    // Once const-fn is stable:
    // assert!(num_bits > 0);

    // Once const-fn is stable (specifically once RFC #2342 is implemented):
    // imm >= (-pow_of_two(num_bits - 1)) &&
    // imm <= (pow_of_two(num_bits - 1))

    // Until then:
    let l = (imm >= (-pow_of_two(num_bits - 1))) as u8;
    let u = (imm <= (pow_of_two(num_bits - 1) - 1)) as u8;
    (l + u) == 2
}

impl Instruction {
    /// Creates a new `ADD` instruction ([`Instruction::AddReg`]) with two
    /// register sources.
    /// TODO!
    ///
    /// ```rust
    /// # use lc3_isa::{Instruction, Reg::*};
    /// println!("{:?}", Instruction::new_add_reg(R0, R1, R2));
    /// ```
    pub const fn new_add_reg(dr: Reg, sr1: Reg, sr2: Reg) -> Self {
        Instruction::AddReg { dr, sr1, sr2 }
    }

    /// Creates a new `ADD` instruction ([`Instruction::AddImm`]) with a
    /// register source and a 5 bit signed immediate source (`[-16, 16)`).
    ///
    /// This function will panic at compile time if it is invoked with an
    /// immediate value that isn't in bounds (and if the invocation is in a
    /// const context and the resulting value is used).
    /// TODO!
    ///
    /// ```rust
    /// # use lc3_isa::{Instruction, Reg::*};
    /// println!("{:?}", Instruction::new_add_imm(R0, R1, -16));
    /// println!("{:?}", Instruction::new_add_imm(R0, R1, 15));
    /// ```
    ///
    /// ```rust,should_panic
    /// # use lc3_isa::{Instruction, Reg::*};
    /// println!("{:?}", Instruction::new_add_imm(R0, R1, 16));
    /// ```
    /// ```rust,should_panic
    /// # use lc3_isa::{Instruction, Reg::*};
    /// println!("{:?}", Instruction::new_add_imm(R0, R1, -17));
    /// ```
    pub const fn new_add_imm(dr: Reg, sr1: Reg, imm5: SignedWord) -> Self {
        // Once const-fn is stable (specifically once RFC #2342 is implemented):
        // let foo = true;
        // if !check_signed_imm(imm5, 5) { panic!("Invalid immediate value for ADD."); }

        // if 8 > 8 {}

        // Until then, this awful hack:
        let canary: [(); 1] = [()];
        canary[(!check_signed_imm(imm5, 5)) as usize];

        Instruction::AddImm { dr, sr1, imm5 }
    }

    /// Creates a new `AND` instruction ([`Instruction::AndReg`]) with two
    /// register sources.
    /// TODO!
    ///
    /// ```rust
    /// # use lc3_isa::{Instruction, Reg::*};
    /// println!("{:?}", Instruction::new_and_reg(R0, R1, R2));
    /// ```
    pub const fn new_and_reg(dr: Reg, sr1: Reg, sr2: Reg) -> Self {
        Instruction::AndReg { dr, sr1, sr2 }
    }

    /// Creates a new `AND` instruction ([`Instruction::AndImm`]) with a
    /// register source and a 5 bit signed immediate source (`[-16, 16)`).
    ///
    /// This function will panic at compile time if it is invoked with an
    /// immediate value that isn't in bounds (and if the invocation is in a
    /// const context and the resulting value is used).
    /// TODO!
    ///
    /// ```rust
    /// # use lc3_isa::{Instruction, Reg::*};
    /// println!("{:?}", Instruction::new_and_imm(R0, R1, -16));
    /// println!("{:?}", Instruction::new_and_imm(R0, R1, 15));
    /// ```
    ///
    /// ```rust,should_panic
    /// # use lc3_isa::{Instruction, Reg::*};
    /// println!("{:?}", Instruction::new_and_imm(R0, R1, 16));
    /// ```
    /// ```rust,should_panic
    /// # use lc3_isa::{Instruction, Reg::*};
    /// println!("{:?}", Instruction::new_and_imm(R0, R1, -17));
    /// ```
    pub const fn new_and_imm(dr: Reg, sr1: Reg, imm5: SignedWord) -> Self {
        // Once const-fn is stable (specifically once RFC #2342 is implemented):
        // if !check_signed_imm(imm5, 5) { panic!("Invalid immediate value for AND."); }

        // Until then, this awful hack:
        let canary: [(); 1] = [()];
        canary[(!check_signed_imm(imm5, 5)) as usize];

        Instruction::AndImm { dr, sr1, imm5 }
    }

    /// Creates a new `BR` instruction ([`Instruction::Br`]) with the condition
    /// codes to branch on and a 9 bit signed PC-relative offset
    /// (`[-256, 256)`).
    ///
    /// This function will panic at compile time if it is invoked with an offset
    /// value that isn't in bounds (and if the invocation is in a const context
    /// and the resulting value is used).
    /// TODO!
    ///
    /// ```rust
    /// # use lc3_isa::Instruction;
    /// println!("{:?}", Instruction::new_br(true, true, true, 255));
    /// println!("{:?}", Instruction::new_br(true, true, true, -256));
    /// ```
    ///
    /// ```rust,should_panic
    /// # use lc3_isa::Instruction;
    /// println!("{:?}", Instruction::new_br(true, true, true, 256));
    /// ```
    /// ```rust,should_panic
    /// # use lc3_isa::Instruction;
    /// println!("{:?}", Instruction::new_br(true, true, true, -257));
    /// ```
    /// ```rust,should_panic
    /// # use lc3_isa::Instruction;
    /// println!("{:?}", Instruction::new_br(false, false, false, -1));
    /// ```
    pub const fn new_br(n: bool, z: bool, p: bool, offset9: SignedWord) -> Self {
        // Once const-fn is stable (specifically once RFC #2342 is implemented):
        // if !n && !z && !p { panic!("Must branch on at least one condition code."); }
        // if !check_signed_imm(offset9, 9) { panic!("Invalid offset value for BR."); }

        // Until then, this awful hack:
        let canary: [(); 1] = [()];
        canary[(!(n | z | p)) as usize];
        canary[(!check_signed_imm(offset9, 9)) as usize];

        Instruction::Br { n, z, p, offset9 }
    }

    /// Creates a new 'JMP' instruction ([`Instruction::JMP`]) with the provided
    /// base register.
    /// TODO!
    ///
    /// ```rust
    /// # use lc3_isa::{Instruction, Reg::*};
    /// println!("{:?}", Instruction::new_jmp(R7));
    /// ```
    pub const fn new_jmp(base: Reg) -> Self {
        // Potentially:
        // use Instruction::*;
        // if let Reg::R7 = base { Ret } else { Jmp { base } }

        Instruction::Jmp { base }
    }

    /// Creates a new `JSR` instruction ([`Instruction::JSR`]) with the provided
    /// 11 bit signed PC-relative offset (`[-1024, 1024)`).
    /// TODO!
    ///
    /// ```rust
    /// # use lc3_isa::Instruction;
    /// println!("{:?}", Instruction::new_jsr(1023));
    /// println!("{:?}", Instruction::new_jsr(-1024));
    /// ```
    ///
    /// ```rust,should_panic
    /// # use lc3_isa::Instruction;
    /// println!("{:?}", Instruction::new_jsr(1024));
    /// ```
    /// ```rust,should_panic
    /// # use lc3_isa::Instruction;
    /// println!("{:?}", Instruction::new_jsr(-1025));
    /// ```
    pub const fn new_jsr(offset11: SignedWord) -> Self {
        // Once const-fn is stable (specifically once RFC #2342 is implemented):
        // if !check_signed_imm(offset11, 11) { panic!("Invalid offset value for JSR."); }

        // Until then, this awful hack:
        let canary: [(); 1] = [()];
        canary[(!check_signed_imm(offset11, 11)) as usize];

        Instruction::Jsr { offset11 }
    }

    /// Creates a new 'JSRR' instruction ([`Instruction::JSRR`]) with the
    /// provided base register.
    /// TODO!
    ///
    /// ```rust
    /// # use lc3_isa::{Instruction, Reg::*};
    /// println!("{:?}", Instruction::new_jsrr(R6));
    /// ```
    pub const fn new_jsrr(base: Reg) -> Self {
        Instruction::Jsrr { base }
    }

    pub const fn new_ld(dr: Reg, offset9: SignedWord) -> Self {
        // Once const-fn is stable (specifically once RFC #2342 is implemented):
        // if !check_signed_imm(offset9, 9) { panic!("Invalid offset value for LD."); }

        // Until then, this awful hack:
        let canary: [(); 1] = [()];
        canary[(!check_signed_imm(offset9, 9)) as usize];

        Instruction::Ld { dr, offset9 }
    }

    pub const fn new_ldi(dr: Reg, offset9: SignedWord) -> Self {
        // Once const-fn is stable (specifically once RFC #2342 is implemented):
        // if !check_signed_imm(offset9, 9) { panic!("Invalid offset value for LDI."); }

        // Until then, this awful hack:
        let canary: [(); 1] = [()];
        canary[(!check_signed_imm(offset9, 9)) as usize];

        Instruction::Ldi { dr, offset9 }
    }

    pub const fn new_ldr(dr: Reg, base: Reg, offset6: SignedWord) -> Self {
        // Once const-fn is stable (specifically once RFC #2342 is implemented):
        // if !check_signed_imm(offset6, 6) { panic!("Invalid offset value for LDR."); }

        // Until then, this awful hack:
        let canary: [(); 1] = [()];
        canary[(!check_signed_imm(offset6, 6)) as usize];

        Instruction::Ldr { dr, base, offset6 }
    }

    pub const fn new_lea(dr: Reg, offset9: SignedWord) -> Self {
        // Once const-fn is stable (specifically once RFC #2342 is implemented):
        // if !check_signed_imm(offset9, 9) { panic!("Invalid offset value for LEA."); }

        // Until then, this awful hack:
        let canary: [(); 1] = [()];
        canary[(!check_signed_imm(offset9, 9)) as usize];

        Instruction::Lea { dr, offset9 }
    }

    pub const fn new_not(dr: Reg, sr: Reg) -> Self {
        Instruction::Not { dr, sr }
    }

    /// Creates a new `RET` instruction ([`Instruction::RET`]) (equivalent to a
    /// [`JMP`](Instruction::JMP) [`R7`](Reg::R7)).
    /// TODO!
    ///
    /// ```rust
    /// # use lc3_isa::Instruction;
    /// println!("{:?}", Instruction::new_ret());
    /// ```
    pub const fn new_ret() -> Self {
        Instruction::Ret
    }

    /// Creates a new `RTI` instruction ([`Instruction::RTI`]).
    /// TODO!
    ///
    /// ```rust
    /// # use lc3_isa::Instruction;
    /// println!("{:?}", Instruction::new_rti());
    /// ```
    pub const fn new_rti() -> Self {
        Instruction::Rti
    }

    pub const fn new_st(sr: Reg, offset9: SignedWord) -> Self {
        // Once const-fn is stable (specifically once RFC #2342 is implemented):
        // if !check_signed_imm(offset9, 9) { panic!("Invalid offset value for ST."); }

        // Until then, this awful hack:
        let canary: [(); 1] = [()];
        canary[(!check_signed_imm(offset9, 9)) as usize];

        Instruction::St { sr, offset9 }
    }

    pub const fn new_sti(sr: Reg, offset9: SignedWord) -> Self {
        // Once const-fn is stable (specifically once RFC #2342 is implemented):
        // if !check_signed_imm(offset9, 9) { panic!("Invalid offset value for STI."); }

        // Until then, this awful hack:
        let canary: [(); 1] = [()];
        canary[(!check_signed_imm(offset9, 9)) as usize];

        Instruction::Sti { sr, offset9 }
    }

    pub const fn new_str(sr: Reg, base: Reg, offset6: SignedWord) -> Self {
        // Once const-fn is stable (specifically once RFC #2342 is implemented):
        // if !check_signed_imm(offset6, 6) { panic!("Invalid offset value for STR."); }

        // Until then, this awful hack:
        let canary: [(); 1] = [()];
        canary[(!check_signed_imm(offset6, 6)) as usize];

        Instruction::Str { sr, base, offset6 }
    }

    pub const fn new_trap(trapvec: u8) -> Self {
        // trapvec, an 8 bit value represented by a u8, can't be out of bounds.
        Instruction::Trap { trapvec }
    }
}

impl Instruction {
    pub fn sets_condition_codes(&self) -> bool {
        use Instruction::*;

        match self {
            AddReg { .. }
            | AddImm { .. }
            | AndReg { .. }
            | AndImm { .. }
            | Ld { .. }
            | Ldi { .. }
            | Ldr { .. }
            | Not { .. } => true,
            Br { .. }
            | Jmp { .. }
            | Jsr { .. }
            | Jsrr { .. }
            | Lea { .. }
            | Ret
            | Rti
            | St { .. }
            | Sti { .. }
            | Str { .. }
            | Trap { .. } => false,
        }
    }
}

pub trait Bits: Sized + Copy {
    fn bit(self, bit: u32) -> bool;

    fn b(self, bit: u32) -> bool {
        self.bit(bit)
    }

    fn bits(self, range: Range<u32>) -> usize;

    fn u8(self, range: Range<u32>) -> u8 {
        assert!(range.end - range.start <= 8);
        self.bits(range) as u8
    }

    fn i8(self, range: Range<u32>) -> i8 {
        assert!(range.end - range.start <= 8);

        (if self.bit(range.end) {
            core::u8::MAX << (range.end - range.start)
        } else {
            0
        } | self.u8(range)) as i8
    }

    fn u16(self, range: Range<u32>) -> u16 {
        assert!(range.end - range.start <= 16);
        self.bits(range) as u16
    }

    fn word(self, range: Range<u32>) -> Word {
        self.u16(range)
    }

    fn i16(self, range: Range<u32>) -> i16 {
        assert!(range.end - range.start <= 16);

        (if self.bit(range.end) {
            core::u16::MAX << (range.end - range.start)
        } else {
            0
        } | self.u16(range)) as i16
    }

    fn u32(self, range: Range<u32>) -> u32 {
        assert!(range.end - range.start <= 32);
        self.bits(range) as u32
    }

    fn i32(self, range: Range<u32>) -> i32 {
        assert!(range.end - range.start <= 32);

        (if self.bit(range.end) {
            core::u32::MAX << (range.end - range.start)
        } else {
            0
        } | self.u32(range)) as i32
    }

    fn reg(self, lowest_bit: u32) -> Reg {
        self.u8(lowest_bit..(lowest_bit + 2)).try_into().unwrap()
    }
}

impl Bits for Word {
    fn bit(self, bit: u32) -> bool {
        ((self >> bit) & 1) == 1
    }

    fn bits(self, range: Range<u32>) -> usize {
        let mask = !(core::u16::MAX << ((range.end + 1) - range.start));
        ((self >> range.start) & mask) as usize
    }
}

impl TryFrom<Word> for Instruction {
    type Error = Word;

    // Assuming Word = u16; compile error if not.
    #[rustfmt::skip]
    fn try_from(w: u16) -> Result<Self, u16> {
        use Instruction::*;
        use Reg::*;

        let op_code: u8 = (w >> 12).try_into().unwrap();

        if op_code == 0b1101 {
            return Err(w)
        }

        Ok(match op_code {
            0b0000 => Br { n: w.b(11), z: w.b(10), p: w.b(9), offset9: w.i16(0..8) },
            0b0001 => match w.b(5) {
                false => AddReg { dr: w.reg(9), sr1: w.reg(6), sr2: w.reg(0) },
                true => AddImm { dr: w.reg(9), sr1: w.reg(6), imm5: w.i16(0..4) },
            },
            0b0010 => Ld { dr: w.reg(9), offset9: w.i16(0..8) },
            0b0011 => St { sr: w.reg(9), offset9: w.i16(0..8) },
            0b0100 => match w.bit(11) {
                true => Jsr { offset11: w.i16(0..10) },
                false => Jsrr { base: w.reg(6) },
            },
            0b0101 => match w.bit(5) {
                false => AndReg { dr: w.reg(9), sr1: w.reg(6), sr2: w.reg(0) },
                true => AndImm {  dr: w.reg(9), sr1: w.reg(6), imm5: w.i16(0..4) },
            },
            0b0110 => Ldr { dr: w.reg(9), base: w.reg(6), offset6: w.i16(0..5) },
            0b0111 => Str { sr: w.reg(9), base: w.reg(6), offset6: w.i16(0..5) },
            0b1000 => Rti,
            0b1001 => Not { dr: w.reg(9), sr: w.reg(6) },
            0b1010 => Ldi { dr: w.reg(9), offset9: w.i16(0..8) },
            0b1011 => Sti { sr: w.reg(9), offset9: w.i16(0..8) },
            0b1100 => match w.reg(6) {
                R7 => Ret,
                base => Jmp { base },
            },
            0b1110 => Lea { dr: w.reg(9), offset9: w.i16(0..8) },
            0b1111 => Trap { trapvec: w.u8(0..7) },
            0b1101 | 16..=core::u8::MAX => unreachable!(),
        })
    }
}

// TODO: bit format in the docs?
impl From<Instruction> for Word {
    #[rustfmt::skip]
    fn from(ins: Instruction) -> u16 {
        #![allow(non_snake_case)]
        use Instruction::*;

        fn Op(op: u8) -> Word { ((op as u16) & 0b1111) << 12 }
        fn Dr(dr: Reg) -> Word { ((dr as u16) & 0b111) << 9 }
        fn Sr1(sr1: Reg) -> Word { ((sr1 as u16) & 0b111) << 6 }
        fn Sr2(sr2: Reg) -> Word { (sr2 as u16) & 0b111 }
        fn Imm5(imm5: i16) -> Word { ((imm5 as u16) & 0b11111) | 0b100000 }
        fn N(n: bool) -> Word { (n as u16) << 11 }
        fn Z(z: bool) -> Word { (z as u16) << 10 }
        fn P(p: bool) -> Word { (p as u16) << 9 }
        fn O9(offset9: i16) -> Word { (offset9 as u16) & 0b111111111 }
        fn O11(offset11: i16) -> Word { (1 << 11) | ((offset11 as u16) & 0x7FF) }
        fn Base(base: Reg) -> Word { Sr1(base) }
        fn O6(offset6: i16) -> Word { (offset6 as u16) & 0b111111 }
        fn Sr(sr: Reg) -> Word { Sr1(sr) | 0b111111 }
        fn Trapvec(trapvec: u8) -> Word { (trapvec as u16) & 0xFF }

        match ins {
            AddReg { dr, sr1, sr2 }   => Op(0b0001) | Dr(dr) | Sr1(sr1)   | Sr2(sr2)   ,
            AddImm { dr, sr1, imm5 }  => Op(0b0001) | Dr(dr) | Sr1(sr1)   | Imm5(imm5) ,
            AndReg { dr, sr1, sr2 }   => Op(0b0101) | Dr(dr) | Sr1(sr1)   | Sr2(sr2)   ,
            AndImm { dr, sr1, imm5 }  => Op(0b0101) | Dr(dr) | Sr1(sr1)   | Imm5(imm5) ,
            Br { n, z, p, offset9 }   => Op(0b0000) | N(n) | Z(z) | P(p)  | O9(offset9),
            Jmp { base }              => Op(0b1100)          | Base(base)              ,
            Jsr { offset11: offset }  => Op(0b0100)                       | O11(offset),
            Jsrr { base }             => Op(0b0100)          | Base(base)              ,
            Ld { dr, offset9 }        => Op(0b0010) | Dr(dr)              | O9(offset9),
            Ldi { dr, offset9 }       => Op(0b1010) | Dr(dr)              | O9(offset9),
            Ldr { dr, base, offset6 } => Op(0b0110) | Dr(dr) | Base(base) | O6(offset6),
            Lea { dr, offset9 }       => Op(0b1110) | Dr(dr)              | O9(offset9),
            Not { dr, sr }            => Op(0b1001) | Dr(dr) | Sr(sr)                  ,
            Ret                       => Op(0b1100)          | Base(Reg::R7)           ,
            Rti                       => Op(0b1000)                                    ,
            St { sr, offset9 }        => Op(0b0011) | Dr(sr)              | O9(offset9),
            Sti { sr, offset9 }       => Op(0b1011) | Dr(sr)              | O9(offset9),
            Str { sr, base, offset6 } => Op(0b0111) | Dr(sr) | Base(base) | O6(offset6),
            Trap { trapvec }          => Op(0b1111)          | Trapvec(trapvec)        ,
        }
    }
}

impl Instruction {
    // // This is an awful hack that only exists because const fn isn't where we
    // // want it to be yet. Once we've got a way to impl a const version (or impl
    // // of) Into<u16> and a way to match in const functions, this should perish.
    // #[doc(hidden)]
    // pub const fn to_word(&self) -> Word {

    // }
}

// TODO: tests for Instruction
// TODO: basic macro
// TODO: functions to get Instruction documentation? (not derive display though)
// TODO: add a strict feature

#[cfg(test)]
mod reg_tests {
    use super::Reg::{self, *};
    use core::convert::TryInto;

    #[test]
    fn eq() {
        assert_eq!(R0, R0);
        assert_eq!(R1, R1);
        assert_eq!(R7, R7);

        assert_ne!(R0, R7);
    }

    #[test]
    fn into() {
        let eq = |reg, num| assert_eq!(Into::<u8>::into(reg), num);

        eq(R0, 0);
        eq(R1, 1);
        eq(R2, 2);
        eq(R4, 4);
        eq(R5, 5);
        eq(R5, 5);
        eq(R6, 6);
        eq(R7, 7);

        Reg::REGS.iter().enumerate().for_each(|(idx, reg)| {
            assert_eq!(Into::<u8>::into(reg), idx as u8);
        });
    }

    const REG_R1_VAL: crate::Word = R1.to_word();

    #[test]
    fn stopgap_const_fn_into() {
        assert_eq!(REG_R1_VAL, 1);

        Reg::REGS.iter().for_each(|reg| {
            assert_eq!(Into::<u8>::into(reg) as crate::Word, reg.to_word());
        });
    }

    #[test]
    fn from() {
        let into = |num: u8, reg| assert_eq!(num.try_into(), Ok(reg));
        let err = |num: u8| assert_eq!(TryInto::<Reg>::try_into(num), Err(()));

        into(0, R0);
        into(1, R1);
        into(2, R2);
        into(3, R3);
        into(4, R4);
        into(5, R5);
        into(6, R6);
        into(7, R7);

        err(8);
        err(9);
    }
}

#[cfg(test)]
mod priority_level_tests {
    use super::PriorityLevel::{self, *};
    use core::convert::TryInto;

    #[test]
    fn eq() {
        assert_eq!(PL0, PL0);
        assert_eq!(PL1, PL1);
        assert_eq!(PL7, PL7);

        assert_ne!(PL0, PL7);
    }

    #[test]
    fn into() {
        let eq = |reg, num| assert_eq!(Into::<u8>::into(reg), num);

        eq(PL0, 0);
        eq(PL1, 1);
        eq(PL2, 2);
        eq(PL4, 4);
        eq(PL5, 5);
        eq(PL5, 5);
        eq(PL6, 6);
        eq(PL7, 7);
    }

    #[test]
    fn from() {
        let into = |num: u8, reg| assert_eq!(num.try_into(), Ok(reg));
        let err = |num: u8| assert_eq!(TryInto::<PriorityLevel>::try_into(num), Err(()));

        into(0, PL0);
        into(1, PL1);
        into(2, PL2);
        into(3, PL3);
        into(4, PL4);
        into(5, PL5);
        into(6, PL6);
        into(7, PL7);

        err(8);
        err(9);
    }

    #[test]
    fn ord() {
        assert_eq!(PL0, PL0);

        // PL0 is less than PL1, PL2, ...
        // PL1 is less than PL2, PL3, ...
        // ...
        // PL7 is less than ()
        for n in 0..(PriorityLevel::NUM_LEVELS - 1) {
            let mut iter = PriorityLevel::LEVELS.iter().skip(n);
            let lower = iter.next().unwrap();

            for higher in iter {
                assert!(higher > lower);
            }
        }

        // PL7 is greater than PL6, PL5, ...
        // PL6 is greater than PL5, PL4, ...
        // ...
        // PL0 is greater than ()
        for n in 0..(PriorityLevel::NUM_LEVELS - 1) {
            let mut iter = PriorityLevel::LEVELS.iter().rev().skip(n);
            let higher = iter.next().unwrap();

            for lower in iter {
                assert!(higher > lower);
            }
        }
    }
}

#[cfg(test)]
mod compile_time_fns {
    use super::*;

    #[test]
    fn pow_of_two_tests() {
        assert_eq!(pow_of_two(0), 1);
        assert_eq!(pow_of_two(1), 2);
        assert_eq!(pow_of_two(5), 32);
        assert_eq!(pow_of_two(9), 512);
    }

    #[test]
    fn check_signed_imm_tests() {
        assert!(check_signed_imm(15, 5));
        assert!(check_signed_imm(-16, 5));
        assert!(!check_signed_imm(-33, 5));
        assert!(!check_signed_imm(32, 5));
    }
}

// TODO: test the `Bits` impls

#[cfg(test)]
mod instruction_tests {
    use super::{
        Instruction::{self, *},
        Reg::*,
    };

    #[test]
    fn ret_jmp_r7_eq() {
        assert_eq!(Jmp { base: R7 }, Ret);
    }

    #[test]
    fn br_encoding_neg() {
        if let Br { n, z, p, offset9 } = Instruction::new_br(true, true, true, -9) {
            assert_eq!(n, true);
            assert_eq!(z, true);
            assert_eq!(p, true);
            assert_eq!(offset9, -9);
        } else {
            assert!(false);
        }
    }

    #[test]
    fn br_encoding_zero() {
        if let Br { n, z, p, offset9 } = Instruction::new_br(true, true, true, 0) {
            assert_eq!(n, true);
            assert_eq!(z, true);
            assert_eq!(p, true);
            assert_eq!(offset9, 0);
        } else {
            assert!(false);
        }
    }

    #[test]
    fn br_encoding_pos() {
        if let Br { n, z, p, offset9 } = Instruction::new_br(true, true, true, 15) {
            assert_eq!(n, true);
            assert_eq!(z, true);
            assert_eq!(p, true);
            assert_eq!(offset9, 15);
        } else {
            assert!(false);
        }
    }
}<|MERGE_RESOLUTION|>--- conflicted
+++ resolved
@@ -1,19 +1,11 @@
-<<<<<<< HEAD
-use super::Word;
-=======
 use super::{SignedWord, Word};
 
 use core::cmp::Ordering;
->>>>>>> 77e46454
 use core::convert::{TryFrom, TryInto};
 use core::ops::Range;
 use serde::{Deserialize, Serialize};
 
 #[rustfmt::skip]
-<<<<<<< HEAD
-#[derive(Copy, Clone)]
-#[derive(Serialize, Deserialize, Debug)]
-=======
 #[derive(Copy, Clone, Debug, PartialEq, Eq)]
 pub enum PriorityLevel { PL0, PL1, PL2, PL3, PL4, PL5, PL6, PL7 }
 
@@ -89,8 +81,8 @@
 }
 
 #[rustfmt::skip]
-#[derive(Copy, Clone, Debug, PartialEq, Eq)]
->>>>>>> 77e46454
+#[derive(Debug, Copy, Clone, PartialEq, Eq, PartialOrd, Ord)]
+#[derive(Serialize, Deserialize)]
 pub enum Reg { R0, R1, R2, R3, R4, R5, R6, R7 }
 
 // TODO: ditch these next four things once we write the macro...
